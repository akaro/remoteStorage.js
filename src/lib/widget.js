--- conflicted
+++ resolved
@@ -205,7 +205,6 @@
     });
     sync.on('state', setWidgetState);
     setWidgetStateOnLoad();
-<<<<<<< HEAD
     window.onkeydown = function(evt) {
       if(evt.ctrlKey && evt.which == 83) {
         evt.preventDefault();
@@ -214,13 +213,11 @@
         return false;
       }
     }
-=======
     
     //TODO: discuss with Niklas how to wire all these events. it should be onload, but inside the display function seems wrong
     sync.syncNow('/', function(errors) {
     });
 
->>>>>>> b1ad225a
   }
   function addScope(module, mode) {
     if(!scopesObj[module] || mode == 'rw') {
