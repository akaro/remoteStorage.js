--- conflicted
+++ resolved
@@ -3040,11 +3040,6 @@
 
       isNew: true,
 
-      markSaved: function() {
-        this.isNew = false;
-        return this;
-      },
-
       save: function() {
         this.validate();
 
@@ -3615,12 +3610,6 @@
   );
 
 });
-<<<<<<< HEAD
-=======
-;
-define("modules/messages", function(){});
-
->>>>>>> e6582513
 define('remoteStorage-modules', [
   'remoteStorage',
   './modules/root',
