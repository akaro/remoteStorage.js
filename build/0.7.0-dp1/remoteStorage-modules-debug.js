(function() {
  var exports={}, deps={}, mods={};
  function define(name, relDeps, code){
    name = String(name);
    exports[name]=code;
    var dir = name.substring(0,name.lastIndexOf('/')+1);
    deps[name]=[];
    for(var i=0;i<relDeps.length;i++) {
      if(relDeps[i].substring(0,2)=='./') {//TODO: proper path parsing here
        relDeps[i]=relDeps[i].substring(2);
      }
      if(relDeps[i].substring(0,3)=='../') {//TODO: proper path parsing here
        relDeps[i]=relDeps[i].substring(3);
        var dirParts = dir.split('/');
        dirParts.pop();
        dirParts.pop();
        dir = dirParts.join('/');
        if(dir.length) {
          dir += '/';
        }
      }
      deps[name].push(dir+relDeps[i]);
    }
  }

  function _loadModule(name) {
    if(name=='require') {//not including that one, out!
      return function(){};
    }
    var modNames = deps[name];
    if(! modNames) {
      console.log("MODS", mods);
      console.log("DEPS", deps);
      throw "Failed to find dependencies for module " + name;
    }
    for(var i=0;i<modNames.length;i++) {
      if(!mods[modNames[i]]) {
        console.log('loading '+modNames[i]);
        mods[modNames[i]]=_loadModule(modNames[i]);
      }
    }
    var modList=[];
    for(var i=0;i<modNames.length;i++) {
      modList.push(mods[modNames[i]]);
    }
    return exports[name].apply({}, modList);
  }

define('lib/assets',[], function () {
  return {
    remoteStorageIcon: 'data:image/png;base64,iVBORw0KGgoAAAANSUhEUgAAANoAAACACAYAAABtCHdKAAAABHNCSVQICAgIfAhkiAAAAAlwSFlzAAAN1wAADdcBQiibeAAAABl0RVh0U29mdHdhcmUAd3d3Lmlua3NjYXBlLm9yZ5vuPBoAACAASURBVHic7Z132OZE1f8/w25YdnFh6U0QEBWXKshPYFdB0KWEpbyuCC+CoIjiCy9VEETFFylKky5iY4WlidSAIE1hAUF67yBVOixtiTzz++MkPHnmmZlMcud+2uZ7XbnuZHIymeSek3PmzDlnlNaaEYc4mhvYA9gROAb4PUnaM6htajFHQ404RoujqcDRwArAm8B8wO3AniTpDYPZtBZzLkYOo8XRROBY4EuF0heAxQvH5wL7k6T/GsimtWgx/BktjhYAfgJ8FxhtnH0cWN4oexc4EjiKJH2n+w1s0WI4M1ocjQJ2QZhsIQfVfcBKjnNPAweSpGd3oXUtWvTB8GS0ONoAMXJMLKH8J/DZEpqbgL1I0tubaFqLFjYML0aLo+WBXwCbF0p9D/B34Aue86pQx3TgRyTpCx21sUULC4YHo8XReOAHwO7AGOOs7wGuADbynFfG8SzgCOB4kvT9qs1s0cKFuQa7AV7EkSKOdkDGWvsiTKYrbO94zmEpGw8cCtyVTRO0aNEIhi6jxdE6wEzgNGBRqjFMCKP5tuWAPxFHl2fTBi1adIShx2hxtBRxdDpwLbAG9RilU0bLty8CtxJHxxFHC3b5yVuMYAydMVocjQX2QlTEcfQde7n2fWUAJwH/Yyk3x2a2MmXsvwr8DPg1Sfofx/1atLBiaEi0OJoG3AX8GBiLXyW0lbtoO5VoxboXQKYUbiWONmzw6VvMATA9KQYWcbQ64pc4if6dm8B9X9k7lnLloA2lWRFIiKNLEXeux0rqatFikCRaHC1CHJ0M3Egvk2H81pU8xe3dDq510eS/mwF3EEeHE0fzdfhGWoxwDCyjxVFEHO0J3At8k17J0QRTdUN1LLtPhIwr7yWOdiKOhoYq3mLIYeA6RhxtAtyBTAjPT/WOTkV6G6PVqSNkWxQ4BbiROJpU/yW1GKnovtUxjlYEjgK+jFsNM8vM82aZuY+jfEfgD4Vjm7XRLLftV/lVwHnAASTp0477tZjD0D1Gi6MJwI+Q8JVRWamPucp+zX3bsVm+LXBWth/CZOZxVQYr7r+LGHqObsNxWjSvOsbRKOLoO8D9wG70ZbI6KloonXkNiOpIB3V0QjcPcBAyftsm5NW1GLloVqLF0frIXNPKlI+zcPxWURnLGr8R4ljsQ6jamO9XkWrF/TYcZw5GM4wWR8sBPwe2IsyYYdsP+TX3bcdFfAEJlXGhW2qjb386cFAbjjNnoTNGi6OPIOEre9Lfsx7PMQFlxV9Xme24iP8H3OI572K0UIYL3TeP3wIOA45rw3HmDNRjtDhSwNeBw5HkN2VjFkr2fWV4ymzHOXqANZEpBRe6qTaGHD8O7EuSXuxpY4sRgOqMFkdrA78E1qLcMOA7tu2H/Pr2i3gfSWNwt+P8QKiNtmNb2dXA3iTpvY62thjmCGe0OFoKmWz+76ykihRrcrxm7tuOAd5GPgb3O56oU0brlNnM8h7gVODHJOmrjja3GKYoZ7Q4mgfYBziA3vCVMtO2We47JqAMT5ntGOANZIz2kOPJqo7POmW2UIZ7DTgYOKUNxxk58M+jSfjKA0gc1jgLhck8rvIQyVYm1UIYvLi9D6QBdKHtqFqP7x3ZrsuxIHA8kk7hy7QYEbBLtDhaDTgOWK9QWqWThjBI2b7v19y3Hb8ArA082f8Bu6o2diLNzHKAS5Dx26OW52gxTNBXokn4yq+QXPU2JrPB9XX2lYXsd7qlmepV5Zqy+4e2O/S92N6pWT4VuI84+kUbjjN8IYwm4St7AY8A38GtUvo6oI3GVRba4etcm2/5/JSpPobUad4fB71rP5Sxyt'
      +'5ljrmB7wMPE0ffasNxhh/mysJX7kFcp+a30IR0hipf7xAJESJpfHVphMFAGC6UOets5jPY2lX2nlw0JhYDfoOkU5jsuL7FEMRo4BxkeaMqKGO+MsazHfv2bb/mvnn8n8Kvq1NXgSrUU9x3HdvaVxx7udpkjh9tWAQJ/1nhw4uU2gIZV9swG3gJMWxdBlystf7AenOl7gy4v4nJWuu3lFJ7IIGwOTbVWrumV2z33gw4sVC0u9b6Egvd/MBXgQ2BjwPzAs8CtwHTtdYPGPQ7AP8X2g4PDkX4xefWZ0PPaCRpKMik6ZLApwsEvq+4CR9dHalm28fY9zHa+4VfX6c2mcf166K31VUss7WzeM6EjznvBF5HjDxvGHTzAh9z1AnwSSRtxM7AQ0qpnbXWtvXiVvPU4UIeoTHBaEOMex7Thi2N6+c1CZRSOyHLc5na10Qk5nE/pdT+WuujCufmw/9uQjEfIpyqvqOeXNcfj3wd3kKCNJ8ouTCUAasynU81s9H66stVx9RDX2fDU5/r/fjeS8hH7D5kqam5gfWREJxO8CngKqXUlA7rKcMmFek39p1USu0G/A77ECfHXMCRSqlTK967qzAH1WshDsIXIPkVnyOsI+QIlWpVJFvdzcZoTTCXra228yHvxIWc7nFkvYGZyP/RZNbkMcAflFLdtGROVkqNLycDpdSqwFKe8xMQ1S0UuyilhkxaCVu6udHA3sCjwK6IKrkvohZA9a9xCONRYb/4a+4Xy0xGs6l2OVxqYNPjMl+bi3gBcdh+DYnSXrKE3obrEG8eEKZaDEntUJQySwDfAE7w1LMevWq4C285yiNkBdYLSq6Hcum3J6K65UiR8dwlwAfA54D96btW3k+AKUhqiX866v0O8l5yzMD9Pp6ylM1GtAwftCuvo0ZWyrwQiZ9aB9gB+braPESK15UxoI/pbOfLfs39/NhkNBOuMZWvrMq4zNYuG00ROWNdhCxPNdVDW4ZXtdY3G2XnKqVmICkecmyDn9H+obWeXbMNIAzUBKPtbhwfrrX+SeH470qp+4FLC2VfVkp9Smv9EPBvW6WZAaaI5yzvrUhvpob/wEefo2w+RiPhMDcgEm5F5Csym+5KNdtxVVWvaN7vpC5b3WXPUqYimnRvIQ7bE5FcIzcjhoSQuqrCtL6trpQaZaVsBqXjtEx9XddzfmHENS3Hu0g8Xx9orRPgVqP4k2HN7C5CJz4XQuZvpiNp1VYFzkBEtomqUq2MyXx1+rbQMZrr3r422J4j9D0UaWcDJyMM9mdEDToa+IilvqbwEL3vBkRDWbyL9/uoUmqVEpoNETXThWWM46c8UvbBkmsHBTZG83WQ9ZAvxteQxDtrIeplD+4O56vXdo6SffPXtZnzaFUlle3+traWPZsNHyAfqtWRccReiMGjbPWcjqHFudVMozDBRtsgyqRa2fl+jOahfbzk2kFBHVeeeZAwjpnABJJ0e2QweE12vkpH8XXasrrKmMTHaCHtLJN4daRZD/Jh+hxJuiuiit8K7EHvXNRAwJQG3b53p4xmjote8dC+ZBwvZKUaYHTiMzcRuIo4OgZ4jCT9LyQfvakjF1FHqlVlunyrY973tdHFWKGS5xrgiyTpN4DXiaPfIerixxz03cRixrE5+d00JrmmEZRSKwMfLbneNAg1It0HEiajVe3MAN9CfO82J0lnkqQbIVHY9znoTYR0anPf/K3LaL56bO1w0fme6R/AZiTpNODubKngW4CveNrla29HyKxmxbmtD3BY5BpEbua3oeqk9rBEU17giwOnE0dnEkdLkqRXIOrkrvT1MgnpQGVMFiqNXIxWpR5Xm0Ke5z5gO5I0JklvIo4+gRg7jqP+mKgJZvu2cfyg1vq9Buotg4uh5ghGq7I+WsgXd2NgMnH0M+C3JOn5xNFFyLzNXvRXWVx128qx7GOhz5GP0VzzaCaqzpfl5SYeR9ylLiJJNXE0NzIG24velHy+67uCzEQ+BUkPWMSlFvIiJiilvPNoWuvXA5rQj6Eyr5HhHoWgMq8VH7wT1nXVlnmROY5pxNHeJ'
      +'Ol9wB+Jo3OBnZClbieU1O9jOrAzHsZ+6IS1j4l8TGFe8zySHeycD3N9SMawo5G5nDoeIq57h2CKUio3dc+HeIGYeB84raSe0kSvSqkJWuuycd5SSqlVtdbFrGRlZv3hgLGIo4EPPUVGa3QsAHwGuDKL2D6KJH0X+BVxdCawCzK2K3pnNyHVbIxWJUwm1K2qeO5VZK3s6SSpfPnjaH5kmeDtaEY9N+8fwngfQZyHfThcaz2QK5ZuSt/0f3OE2giddYIQVXIU8D3gWuJoPQCSdBZJejTweWQSvOhl4qs/5J5FGlN19NUB/dvg+/BoxJvjWGASSXpagcm2QOKVbGn5OtEUmkYP0O3EraaPpMlY5vGIzdocymiddpBlgBnE0YnEkcxrJOkrJOkhiNHkHMT65btPVaarYnW01el69veQD8TnSdJfkqRvAxBHHyWO/oh4eixS4d0MFvPNBVyolOoX82VgdsDmwvXG8bpZ0CZKqZWApQvnPkAWAhmOKHs/74V6hnSCYj1bINJt6w/PJunzJOkByMovieV+Icxho6szYe26H0hHOBuZCzuMJBW9XJap2oV8nqwZNPH+r0OcwddBTOvfpb8H+9KIh48P82ut5ynZXOOz2+g7dTAaCc6E/tLsJsrHOkMR7wS8n3mLjNbJn1pFNZoAHEkcnZ2tQiNI0idI0j0QZrzOU0eoVLOlMghhLvNePYhZfiOS9CCStLfjxNEqiPr1Q8RjpltqYp3rX9Va35xtV2utT0VCSc416HbsoF1l0MBfjLJNjN8cl3WxHYOOnNGq/olNdKC1gb8QR7sTR72WpyR9gCTdBTEk3Oa5n49RQlRHsw7bfa4DtiRJ9yFJe/3r4mgccXQQEv6xUoVn7pQBO3rnWuseJK6rp1C8olKqm/6AJgNt7DDrzxGMFoJO/mRXB4uQP/4S4mjNPlck6W0k6deRwDwz70SIZLIZQ0KYFMSN7L9J0l1J0r4pxePoi8hXeifk/XUqrcz2dBVa6+eBZ4ziMheoTnAlvf8FSBDr3khahhzPaq3v6mIbBh0hE9Z1OkHVL/YKwFnE0dnAkSTprA/PJOn1xNENyGTrbohhxSaFMH5DzftFk/79wPEk6Y39qOJoEWRN7k0InxOrOv9VrKObk9nP0NerfYFu3Uhr/bpS6ibEypxjP4OsTJr1GMc+ATEk/SJ9De6EwepAIeE3lxNHfZO0JKnO3Lq2QCIHXqA/I5vHRYlmO188fgJZyGPbfkwWRypbg/pySpLHWNCJit3NDmLGEXY7IavJSGaUfhmjvWgcL+qhNWPrzGsHBb6MxFXQhNTLr18YOJY4Opk46uvNkKQ9JOkFwOaIm9OrRl3FfZvV0aR9HokH+wpJehVJ2vcZ4mgFJG7sJ8gEcKdj07pjsuEOHyO9D1xVcv2/jGPfmHL5kmsHBabq2O2OUKWTrg+sRRwdD5xJkvaqD7Ic7Qzi6ELEaLIdvV/JvG6X6qiQeCYJU0nSYrSxII7GIN4rO+N3Eaqr6uXXhV6jK9Y/pKC1vlsp9Qz2seD1WmtXcp8c/RhNKTVOa/2OhfbTxvGQYLS6KsNAfZnHIvr8DOJoxX5nk/QdkvQ0RKU8A5lMzu+Vq0dFifYmMqG8JUl6joPJ1gLORxitrtN11Wuaph2KuNxRXmptzObpni4UjQF+atIppb6KRK3n6EGiKAYdpq9j0+hE4hWvm4gYS8TzIkn7hnUk6RvA8cTRDMSHcip9Vcd3kZRjf+xjaClC/BP3QZjW5uM4p0qsKUqp/h+kvrhKa122aOJl9A/RyctD8Av6ZuvaWym1FMLA/0HmCL9lXHOO1rrbEm2UUqps7P6h935VZmiSLpR+LiTl3YbE0WEk6cx+FEn6MvBz4uiMQn23AdNIUnf4exxtiuSuNEPmXe0bTAYaaKYM8YecQHmU9lXIeKxo1n9Ca20m03HhN0ieyjzH5VxI+NW2Dvoe4JDAujvBGNzS+sO2VFGNYGhIvSUQ6XUFEhXQf73nJH22sG8ma+mFrMt9IDJ5PthLIQ1lqdYxskUw/k7fSOvgSWqt'
      +'9XtZ3v3z6JtI1YYeYD9zsYvBRD7h2jS6IfVMhpQMtHG0BXFUrYOKf+I3EGfmz9VsSzdoRzpMxqrkDaK1vhLx3fStfvomsJXW+uiKbesqqg72Bwuue8+H+BluQhwd3sdNyoU4WgmRYp/APrk5HMZVtvfxPHBF4fgOz/W3AEWLXXGu6W812pOPzx412vCQQSc+o4Ie4Frj/B2IASzH8+aNtNb3K6VWRD60GyCWzLnpXbbp/AArZhEPl7TZREr1d9Sj9KajizkZfVsoXRXaJuneR1TJi5yPG0c7A99E4uRs60YrRMq7ztWlbZpOAS+SpLao6RZDEFXGJYM5fii7dwqchfjV+XAe8lV1ScgqzzjY72PEjudGIkbjX2WlLkLrrHJvV1qBWxH/yCcBiKP5SNK+K5hKgpy5smmAw4mji5GVR4qTm91iskFlCKXUaGCRzJnYRfMp6rfzaa312456P1KmximlxtHf00MDL2qta8enZXkkeyqqkcXrQ9o+HstiiRZ8UNXq2C2mpEK9Of2LwDEk6V+BnJmmATsSR7ExGb04cBJx9GsgIUnvI452BP4LSRbkW9huoNAoQyqldkHSKawFjFNKvQzcDhyltf6rQX4/9a2uMQWjhlJqGyTGbTVgcaXUS8BdwNla699arl8HhwuWUur5rG0naK3dQwI7zkOyFn899AKl1HeQPrQasIhS6oWs7dO11jMslxyMRCKU4emc0apKlqalVRX6PG/9r0nSdzKL45eR3CS5Q+lY+i7kMBZJL/BDYFvi6HiS9GbgT8TR1Ug6uM3xd/bi+CgU3ZBm3jozCXYCEl50NuJZ8xRi/NkA+ItS6jDgx1kefrJyW73jkKj3HyCJYG24O7vvGCRJ0Tez+x4OPAYsh1h2T1NKbQjs7HCd2pK+c3ELIetTr42kXDgD2EVr/a7v+bO2jEIY+OUy2ox+PsQlb0vg9Gx7CUmPOBU4Uyn1RWA3y+IaDyL5S314ryjRhpK0ymFedxtwGEkqmZviaA2ESSbS1zAyD2LmzZEvRauQkJwTiKNbgONI0oeBg4mjCxBrZNHVqw5zFa+rQt8Ufo4sLvhVrfX5xrljs6/2rxDpdgGA1tpqRSus1nmP1vq6kvvuikiPr2itzfXQTlRKTUeiu/fFvnD7TK21lTGUUlORj+u9yPOVYVUkG/N4pdQSPrU5ww+RDF1rGOnwAKYrpTZCJqUfAI4xzs8KeDe11YU6HalOZ8qvewU4kCT9Fkn6GHG0bJbz/zT6Rjjn9OYaz/PQn2k+B5xJHB1MHC1Kkt6FeBn8HHi7RnvrSrxQ+lJapdRCiCT7qYXJAMhSGlyGdK5GkEnRvYDfW5gsv+9fkaxheyilKi1LpbXOMzx/P3Cp3snI9IUGvMvrZslPd0VS75lMlt//CmS5sv2UUmNtNGUwGa3bDFS1M+Zq4lSSNCGOFiSODgT+RO9ypjbTt4/RiteMQlTGi4mj3YCxJOkMZLGOS7rwPOZ1VehD8G1EZT6lhO5IYE2l1GoV2uDDhohB46gSupMQ48GWNe7xS0RKbRpAOwlZ7ehBPAscZtgKMQoeWUJ3MBIHNzXg/v3gkmjd7jjFa1yd9XbER/EIICWOvo2MF75Gr7XUZJx832S0sQ7aIr3UL0Ger2eZuXYAHnG0tRMJ3S361YBrtdZvltDluViWq1C3D8sDr5QlY9Vav4KErXy86g201q8iHvwfCyCfjDDaTEokGvIObi5bf0Br/RIyuV3rnZWFhA8Ew5nXv4o4j24PPEocbYmoOv9LX1Oq2eGLx6Z4t6mONoZZEFGpLiKONiBJb0Msk0cg6mSd5+lE6lXFsvgX6QNAaz0LGcMuXUYbiKXpn4fEheeRdtaBmYKhH5RSywJLIUx2A/CZEnVvacJX03mOmu8sZIzWhLQKQQ9wJrAxSXohYjU6HzgUsf646gxRHcc66GxMp5Cv1gnE0XRgIkn6B8R1yLcgRJMSr+7H6qNY3JYceI5eT/hOsVRWXwj+TX0Gf5HyZYAnI0OOfyDMFiFTHC4sSfhH9A1qvrOqniFNdCDbdie'
      +'wFUn6U2Bx4ug3iLl1Rcc9yxjGJ9Fw7NvusRZwbmZ4GUOS7o1I2scc96+LJuoAmEW4WrYz8IcG7gnSmcti1nL8h/oLWyxIucl+EnC31nqW1vpRhLF947TR9E/+48J+iLZVGTmjDYTEsuE1ZI7mq8DLxNFhSPzT5w06H1OZ5yFMopl1+O4TIzkof4CYeGNEnbTNB/ngk6pVr7fhEfpGGDuhtZ6ptS5zoB1qWIry1ASTgWKCpZBxWhC01o/UfWdFidYJ0/iklQ09wAxkovRSJLfjNcDW2B1+bffy3ddmdXTRm+Wu5xqDSIFrESPJ7xFr22Ulz9/EByn0+vOA1TPv9hGFbJy1DJ4xqFJqAWS6pxgUPBNYRynVhMZQGzbVsckOYqvvHsS8+yPEVPs3YHf6q3uu67Hsm3RmXaZEs9XrKjcxP3AQcDXwWZL0e4irU5PLH9V9/2choSbTs7mtkYRdkHkxn+P4usj7KjLaDYiXSdkSVl1F6BitCeZ7A9FvpyIp5a5EFixcOPA+IYySb2bewHGeusskm+u6pYETs0xcsxE3sCOQ/CRV0NiHTWv9AeIVsgpwuVKqKWPHoEIp9QlkfHRKZmZ3YTLwjJEn5A7kP2lEfayLTr56oR1CI75vP0OsYmcjFkVbCgNfXo6QQMucpmwezfXrY2wc59YA/owEDx6GuDUdgkjrbqqTVmitH1JKTUGk2z1KqWOBkzrxhB8gzKOUKv5vCyNSaF3kA/0w5e5X+UT1h9Bap0qpW7J6bE7NnWK8Umr9Epp+vo45mvJ5vAcxdjyPpAfbylO/jbFs7QphQJfqSOBvqFQrYmNEqp0BfD/7PYz+CT3roBJzaq2vV0qtjjD8AcD+SqnfAkdrrZ/2Xz1o8LXrGmAzn0OxUmpuxEpsphsHUR+nddY8J1akf6S4iad9niGdfHnfRP7gaUiu+pnAVxz12ur3dXawM0VxKxujhdTjaoetjfkWId7rNyPq20bIV9jldRAi8WpJPa31y1rrXREV91Dkv7g/S3AzFLELvVmttkWcxU9F0iOsh52Bivgsosn0z44mZZ/KfEGbxp1IwijftmYV1TH0Dz8HURNjZNKwuDA81JdmVRAi0bCU+ZisCgOMRyIBdkLGbZMR6ZYvkNEVtdGGzHXpCKXUMcj/8hul1Apa68acihvCBTbv/UxSHQj8WCn1sNb6LMf1k5GJZ9uqNDcilu51CfBhVUo9hli/bbhKa71z4TjVWr9QVmeTlqn7kRCIhYGLgGXpPw5zdS4XTVEtLBujFc+7jCHmPTodr5VJoCWR2LD7kPz90xHGW87zHD7UZk6t9fuI9/ljwClKqRu01mX5CAcdWbsPVkotDhynlPqrI5xmEvCPzCBk1vGGUuq+jCbEWfx07IbCrfEvsOGEyWh1/shZiGpyB+LhvBbuXI2h0qyM2cxfEz6JZt7TJc2KZb7xmg0mzSqIkeQaJJvuRkhYic81rBEV0oTW+tQsvup3SqlltNahHh2Djdz/dUskmaqJScBlSqm1Hdc/RbknPwBaa1u8HEqpVajp1dKpRDsXseR8F1GNypKh2jpLiNGjamq3uoyW/4aokljKyxhiQ2SS/kykw+xN9aWgmsCJiGFqChIRMeShtX5NKfUAsLJ5LnMkXghhxO091bynlIoG4+NSN/DzQWQFl5cRUbxF4VyVL7JPYpTV5RtDlc2jhbTTx2RVnsvcRiFzXRcgWsDONLTiiVJqm0CvkFuRMUuVZYGHAh7A3uZ1kXSDy+AxSCDGkjUGpKUGbBLN90V+Cwnu60GCC+ejvxSrksqtTJrVURuhXKIV7+ljcrOseOxTJ0Ok7zhEHXoJCY9fDAkFGuOoL6TOI4GjkQ+hE1rrWUqpJxFDVRP4D9LuEMxNuAOyidfpvywTCKPdUTJ18UKW7GcSffOfzCa87WOo7pAAVJNof0YSruyEjMVcmaNCOkmZRMJzLmTrZTTJjuVLmOq6t68NtucIfQ8m7aLIFMCmiFta2aJ8PjyDLJgYgkUID20pw5uIw28IFkecyZvEusBNAXQ303+c9gzhoS9'
      +'LIhmRK6OM0RQyI38EsCwyDvsY4Z2oWE9IR62i3vm2ouo4tsO6QhjTVb8LNtqJyNJEESKZngmsqwjXYn99by7Ot+ORJYWbwIuEx5gtgSyN3AiUUvMiyXj6rzveHzfR3xXracLbvjT+iXUnfBPW7yLeDU8hKs6aAfVVlWZmmasOHL+ua4qqo8uyZ7uurMzW/tBnDWWa9RHPktuROckqatajwIYBnuqbIOr/PRXq9mEmML9SalUfkVJqCaSz3tzQfUGSLI0iXKItrpQqeus8Aixf5heajX0Xxr/AhhMuRrsRuA7YBrFM9bmnZ7O20UET0pnL7udqw2jiKDfD2vKFhEipqkxW9ry+d2Lbtsi2v9Cb46MMv0I0jm+6CJRScyHpGs5ucJG+65EOWOa9sSfiXN7k/N06SLbkkFQK/0Q+XEX18UIkfcZeJdfuBzxOTSutyWjPIUy2CuLZEVHta+xjvtDOXZfBXFKt6lxVFUb0fThC3okLxWfYHFgW+WL7PNfRWj+FTLcckc359K1U0rydhfhfWueK6iCbVN4V+JpS6ns2GqXUdsBuwL6Zt0pTCB2fkflK3kVBfcyS8hwH/I9SyrqoYfZM2wOHBqxsakVudXwfYbLxhE3quTqLaXFUlnNmWVnH81kZffNtY5FBesgcWnHf9xsi5cwy2/OVMbWJhZAv978RVd5neNgbGaPeqZQ6H5GG7yAZsr6E/OdfaDq6Wmt9lVLqKOAEpdTWyAe7mKn4S0jex9ObumemIq+DZT1rD24GvmCUHYVYfWcopXZAJN+TSFqISYh718FIsK+JBbM06D68PRphstnIV9NEKEO5aKtORoe4XIVOXo8r/LqYyzzulMlCpbmv/T66xbLfN5H/rR+yr/Y3lFJXIGOx7RDL5h2IC9jJIb55BcxGkt2UQmt9gFLqPCQw76RmPAAABX9JREFUdhpimHkOcc+brLW2Ofz2ZPcIQUrf514RWIBAiZbhJuB7Sqn58rR82QT2nkqpa5C0GlsgUv8RRAL+n9b6akd9H0e0BB+eVnrT0ZsgGWRdEai2tchc5WXnzXJK9n2/5r55vDFJ+gBxNAXJaJyjLqPlvyFMZh6XlZfVZeJ2YA+S9AbH+RZDDHORpJcjY7K9sS/4HfI1Dv2Sm2V4zoVIC99xLtGaGKOFMobtuUPek4vGxL8RT5K1WiYbXhBjSJKmJOmxyIojp+JOv+XrbDYaV1lo561zbb65jCEhdZr3x0Hv2i/72LjOuZjvfWRu7ZMk6W9J0tD0aC2GCPpaHZP0JZL0u4g/2N8KZ0K/wGVf9aqdtZOtjtWx7P6h7Q59L7Z3apZfAqxEku7Xb4HFFsMG9nm0JL2LJF0fGRg+WTjj+wKHMlw3GMx2fc5otsQ8Td7P94xlHx5XO0AMCFNI0s1J0lqTpC2GDvwuWEn6J8SJ8yDsyUJDOo/v2DxXLDN/qzKKaXWsyqi++4cyoOsduT5KIJOn/wus9uFqpi2GPcqdipP0PZL0UMQqeWZWGtJxqjJGGU1IHXUZLeQ+WM6H7IcwmELGxScDnyBJTyBJa02MthiaCPfeT9JnSdLtkQm8WynvSL5j136dzXV9k54hZff1PY+tfeb7uhr4DEm6G0napNdEiyGC6oGfsvbzOsiC4C9Qzlw4zpu0Nqnho+lUooXWU0bre6ay9/E4srjHFJL0XlqMWNSLsE5STZL+EZmZPwKZ2Q+Vbua5JqRaHUYLaYPrOULa63sHbyERESuTpBfTYsSjbioDQZK+RZIeRG/ymarME0JTlxFzRpu3xrV12uXbp7B/OvBpkvRIktTqRtVi5KGZdHNJ+gSwNXG0PhKWnydQqerHWDxXxeHYBpevowkbMxT3zTKbZLOdM/dvAvYiSW/3tKXFCEVnEs1Ekl6HpJvbHXgFf8drQh0LkWhVrI6+9oW01/aszwI7kKTrtUw256JZRgNI0g9I0lOR0PwT6fX8Hki1EfpaHevW0Qnde0hm4JVJ0rMD316LEYrmGS1Hkr5Oku6DpEC4iuakWlkHz8ttqmNTjFxWz3nAKiTpISRp1V'
      +'VBW4xAdH+xuiR9ENiMONoEcYxdoXC205gzH+Yt/JrMbEJV2Hd9GEAWPNiHJLXFXbWYg9E9iWZCwnE+gyzj9AbVpQQV6U1Gq1NH6PYiEsq/bstkLWwYOEaDPBznl4hV8nf0Sq5O1DTXVtcFq8p9UiRodmWS9Pdt+EoLF5TWTa05WANxtDqSWXcS5RHUZdmQzbIXEIY2Vx5pSn28FNifJG1y7eoWIxSDy2g54mgakpx1GewM5UtZ4Cp7E7F82tKQ2ZjNLLON6xSS/31fktSVQ6JFi34YWNXRBQnHWQ1JgfYufrXNVm4rG0dnaqNZ92tIuoe1WiZrURVDQ6IVEUdLIdLta4XSqmpjjjVxJx8tk2r5/gfIelw/bT3rW9TF0GO0HHG0DjJ+W5P6jDYFuNJxLoTRrkHM9ff7G9uihR9DQ3W0IUnzBQm+jZjP61gGF/Kc821PANNI0k1aJmvRBIYuo0EejjMdWXzuKPqG44Rsi3jOYSmbheSlX40kDVnruEWLIAxtRsuRpLNI0h8CqyNZoUIZbeFAOpAsviuTpEe14Sstmkb3XbCaRJI+DkwjjjZAwnEm4p4Xg15G86ENX2nRdQwPiWYiSa9BjCR7IFmj6qiOz9CGr7QYIAxPRoM8HOcUJB3eSYgZPoTR3gMOoQ1faTGAGLrm/aqIo4mI3+GXCqW3I1mXc5yLuE01tQBfixZBGDmMliOOpiLzbysA/0Lcum4H9mwXhmgxWBh5jAYQR3Mj47ftgBOA1rO+xaDi/wO7COZkDAUh8gAAAABJRU5ErkJggg==',
    remoteStorageCube: 'data:image/png;base64,iVBORw0KGgoAAAANSUhEUgAAACAAAAAgCAYAAABzenr0AAAABHNCSVQICAgIfAhkiAAAAAlwSFlzAAAN1wAADdcBQiibeAAAABl0RVh0U29mdHdhcmUAd3d3Lmlua3NjYXBlLm9yZ5vuPBoAAAR2SURBVFiFtddfqGVVHQfwz2/vfZ28c2WgP6hMoYkUV4qIYnSKmaQYwaaJ3oLeUnpJmDCmUhCaIhhKGelhelCqN9+ECKdAxR6kgnJASBN9KTGwP2oKTtyZs8/+9bDXPufcfe51xju6YLHX2fu3ft/v+q7fWb/fisy0o3brez6qmt4Luvo7frvx/E7cxNsmcCj2WGnuEb6JaXlbSz8zaX/ksXzj3SHwg6j8aeU28jjeh8TZ8nU3Aq8Sx+2b/ML3s3vnCHxp5YB0Hz6OTkgpMax2jxBSoMJfhGMemTx5aQQOxzWsnCC/gm6hZ+mvFMv36xUYCJQev2Jyt9P54tsj8OVYNW2+izuxIkzlAoGUQuLlMuNqKcQCgVBJNSa4X93+xK/zfxcmcLj5GtUJ8ipMC/i0gA/PQYF/lFkfHClQFxJ1IVET/6S72+n2oa0JHL7s0+RPsR9tAZuOxuNtGKS9xpL8A7BmNP4j8S2nzz+lGJaWDxB7RyCbV54DkZiSrbAhbJBt/25LtUbEY2+P1bdmQY1V8mr8DruET5Z9n4NHTOmmZK9A2ihzp3RdL3tVy+z16OeG0ElncI48yGzeogIzQgexByelp2fMZ+CDAtFK56XzxFwBXSE6C9incbL4PDha9BKBPrjCddJRVT5DHsMLczkLUGhFbPR9iJNYjJUXyGOqfEY6KlxnHrybVjwm0JVDJmV8FZ8TeZysZdyBK9FKXb/6mdTZ+4uXRXcKUxnHpavKdqV58G5JYJFdLvT3yuok3ROiuY3JZ3Rxu7CH7lxvHlPpNVX+nJU/yMk9VJ8nm5GvMc42W6Bwnhl2KRyQ7cOyaqy1R0ScEvFq6aestUdk1cj2YeEA3RwwtwbfSoHtxxmJXeS3nV25RR0/9KnJL8GZyz7i7MoD5MfQ9LZ5YZ+WY+AiW16vc8if/av8PkRevxNPiwTiLceRISPIM3iUOGxa/wfUbiTvxy3ETb3tRfi0HAMx+xgLY1XIeAUPYoO4S+YNqupyVXW5zBuIu/pvHuxtq5j5DLHkfxsFxoaBlN1vVKbEN2TQ5wdYLc8++YibhZvJx3VZizgy8rVEYhwDfUKZFxd/Jf8m4gsydtENJ17TZ8lcLbOGrFfJrKmOiDxHPk58GJ8oPqu3UmDOLr2B5/AhYt08K9Z9AMdAsCeQml6BnKdiriC+iP/iKWkdH7gQgSRfQoi4SWoLcMqsRaUcZiX1xu4yrZmpp6p721lavlLYK/PfeIm4djsCE7xZDNqSVocV9evNJCKIjq6TuTbbAlWvQGZfiCwWJqkqqb7pMUwG0IV/QXwdz1ouKjZXOP021EQjqt2i2k00/Tv1Evj8OfRnC1aPeokl2e/LrM/aYUk2Pgc43T6knqzjBCZytqqhpGpK0DXCmrC26d1Qgs3BJzihnqyPwbdWYJMaFyzLnyuW6yMFLrEsH7ftLyZ/LxbX7vRisrwFW7VHJk/a1+4njuL1udx5Rd9nW/A6cdS+dv/FgHPpl9PhorH67l9Ox62/nv8YdPX3dno9/z+G+TGrzjgPKwAAAABJRU5ErkJggg==',
   widgetCss:
      //make the things as a whole wide by default, or just the cube in 'connected', 'busy' and 'offline' states:
      '#remotestorage-state { position:fixed; top:15px; right:15px; height:32px; width:275px; font:normal 16px/100% sans-serif; z-index:99999; background:rgba(0,0,0,.3); padding:5px; border-radius:7px; box-shadow:0 1px rgba(255,255,255,.05), inset 0 1px rgba(0,0,0,.05); transition:width 500ms, background 500ms; }\n' 
      +'#remotestorage-state.connected, #remotestorage-state.busy, #remotestorage-state.offline { width:32px; background:none; box-shadow:none; }\n' 
      //style for both buttons:
      +'.remotestorage-button { margin:0; padding:.3em; font-size:14px; height:26px !important; background:#ddd; color:#333; border:1px solid #ccc; border-radius:3px; box-shadow:0 1px 1px #fff inset; }\n' 
      //style for the register button:
      +'#remotestorage-register-button { position:absolute; left:25px; top:8px; max-height:16px; text-decoration:none; font-weight:normal; }\n' 
      //style for the connect button:
      +'#remotestorage-connect-button { position:absolute; right:8px; top:8px; padding:0 0 0 17px; width:90px; cursor:pointer; text-align:left; border-radius:0 3px 3px 0; font-weight:normal; }\n' 
      +'#remotestorage-connect-button:hover, #remotestorage-connect-button:focus, .remotestorage-button:hover, .remotestorage-button:focus { background:#eee; color:#000; text-decoration:none; }\n' 
      //style for the useraddress text input:
      +'#remotestorage-useraddress { position:absolute; left:25px; top:8px; margin:0; padding:0 17px 0 3px; height:25px; width:142px; background:#eee; color:#333; border:0; border-radius:3px 0 0 3px; box-shadow:0 1px #fff, inset 0 1px #999; font-weight:normal; font-size:14px;}\n'
      +'#remotestorage-useraddress:hover, #remotestorage-useraddress:focus { background:#fff; color:#000; }\n' 
      //style for the cube:
      +'#remotestorage-cube { position:absolute; right:84px; -webkit-transition:right 500ms; -moz-transition:right 500ms; transition:right 500ms; z-index:99997; }\n' 
      //style for the questionmark and infotexts:
      +'#remotestorage-questionmark { position:absolute; left:0; padding:9px 8px; color:#fff; text-decoration:none; z-index:99999; font-weight:normal; }\n' 
      +'.infotext { position:absolute; left:0; top:0; width:255px; height:32px; padding:6px 5px 4px 25px; font-size:10px; background:black; color:white; border-radius:7px; opacity:.85; text-decoration:none; white-space:nowrap; z-index:99998; }\n' 
      +'#remotestorage-questiomark:hover { color:#fff; }\n' 
      +'#remotestorage-questionmark:hover+#remotestorage-infotext { display:inline; }\n' 
      //make cube spin in busy and connecting states: 
      +'#remotestorage-state.busy #remotestorage-cube, #remotestorage-state.connecting #remotestorage-cube {' 
      +'   -webkit-animation-name:remotestorage-loading; -webkit-animation-duration:2s; -webkit-animation-iteration-count:infinite; -webkit-animation-timing-function:linear;\n' 
      +'   -moz-animation-name:remotestorage-loading; -moz-animation-duration:2s; -moz-animation-iteration-count:infinite; -moz-animation-timing-function:linear;\n' 
      +'   -o-animation-name:remotestorage-loading; -o-animation-duration:2s; -o-animation-iteration-count:infinite; -o-animation-timing-function:linear;\n' 
      +'   -ms-animation-name:remotestorage-loading; -ms-animation-duration:2s; -ms-animation-iteration-count:infinite; -ms-animation-timing-function:linear; }\n' 
      
      +'   @-webkit-keyframes remotestorage-loading { from{-webkit-transform:rotate(0deg)} to{-webkit-transform:rotate(360deg)} }\n' 
      +'   @-moz-keyframes remotestorage-loading { from{-moz-transform:rotate(0deg)} to{-moz-transform:rotate(360deg)} }\n' 
      +'   @-o-keyframes remotestorage-loading { from{-o-transform:rotate(0deg)} to{-o-transform:rotate(360deg)} }\n' 
      +'   @-ms-keyframes remotestorage-loading { from{-ms-transform:rotate(0deg)} to{ -ms-transform:rotate(360deg)} }\n' 
      //hide all elements by default:
      +'#remotestorage-connect-button, #remotestorage-questionmark, #remotestorage-register-button, #remotestorage-cube, #remotestorage-useraddress, #remotestorage-infotext, #remotestorage-devsonly, #remotestorage-disconnect { display:none }\n' 
      //in anonymous, registering, interrupted and failed state, display register-button, connect-button, cube, questionmark:
      +'#remotestorage-state.anonymous #remotestorage-cube, #remotestorage-state.anonymous #remotestorage-connect-button, #remotestorage-state.anonymous #remotestorage-register-button, #remotestorage-state.anonymous #remotestorage-questionmark { display: block }\n'
      +'#remotestorage-state.registering #remotestorage-cube, #remotestorage-state.registering #remotestorage-connect-button, #remotestorage-state.registering #remotestorage-register-button, #remotestorage-state.registering #remotestorage-questionmark { display: block }\n'
      +'#remotestorage-state.interrupted #remotestorage-cube, #remotestorage-state.interrupted #remotestorage-connect-button, #remotestorage-state.interrupted #remotestorage-register-button, #remotestorage-state.interrupted #remotestorage-questionmark { display: block }\n'
      +'#remotestorage-state.failed #remotestorage-cube, #remotestorage-state.failed #remotestorage-connect-button, #remotestorage-state.failed #remotestorage-register-button, #remotestorage-state.failed #remotestorage-questionmark { display: block }\n'
      //in typing state, display useraddress, connect-button, cube, questionmark:
      +'#remotestorage-state.typing #remotestorage-cube, #remotestorage-state.typing #remotestorage-connect-button, #remotestorage-state.typing #remotestorage-useraddress, #remotestorage-state.typing #remotestorage-questionmark { display: block }\n'
      //display the cube when in connected, busy or offline state:
      +'#remotestorage-state.connected #remotestorage-cube, #remotestorage-state.busy #remotestorage-cube, #remotestorage-state.offline #remotestorage-cube { right:0; opacity:.5; cursor:pointer; display: block }\n'
      //display the devsonly text when in devsonly state:
      +'#remotestorage-state.devsonly #remotestorage-devsonly { display: block }\n'
      //style for disconnect hover only while hovering of widget:
      +'#remotestorage-disconnect { position:absolute; right:6px; top:9px; padding:5px 28px 2px 6px; height:17px; white-space:nowrap; font-size:10px; background:#000; color:#fff; border-radius:5px; opacity:.5; text-decoration:none; z-index:99996; }\n' 
      +'#remotestorage-disconnect strong { font-weight:bold; }\n' 
      +'#remotestorage-state.connected #remotestorage-cube:hover, #remotestorage-state.busy #remotestorage-cube:hover, #remotestorage-state.offline #remotestorage-cube:hover { opacity:1; }\n' 
      +'#remotestorage-state.connected #remotestorage-disconnect:hover, #remotestorage-state.busy #remotestorage-disconnect:hover, #remotestorage-state.offline #remotestorage-disconnect:hover { display:inline; }\n' 
      +'#remotestorage-state.connected #remotestorage-cube:hover+#remotestorage-disconnect, #remotestorage-state.busy #remotestorage-cube:hover+#remotestorage-disconnect, #remotestorage-state.offline #remotestorage-cube:hover+#remotestorage-disconnect { display:inline; }\n'
  };
});

define('lib/platform',[], function() {
  function ajaxBrowser(params) {
    var timedOut = false;
    var timer;
    if(params.timeout) {
      timer = window.setTimeout(function() {
        timedOut = true;
        params.error('timeout');
      }, params.timeout);
    }
    var xhr = new XMLHttpRequest();
    if(!params.method) {
      params.method='GET';
    }
    xhr.open(params.method, params.url, true);
    if(params.headers) {
      for(var header in params.headers) {
        xhr.setRequestHeader(header, params.headers[header]);
      }
    }
    console.log('A '+params.url);
    xhr.onreadystatechange = function() {
      if((xhr.readyState==4) && (!timedOut)) {
        console.log('B '+params.url);
        if(timer) {
          window.clearTimeout(timer);
        }
        console.log('xhr cb '+params.url);
        if(xhr.status==200 || xhr.status==201 || xhr.status==204 || xhr.status==207) {
          params.success(xhr.responseText, xhr.getAllResponseHeaders());
        } else {
          params.error(xhr.status);
        }
      }
    }
    console.log('xhr '+params.url);
    if(typeof(params.data) === 'string') {
      xhr.send(params.data);
    } else {
      xhr.send();
    }
  }
  function ajaxExplorer(params) {
    //this won't work, because we have no way of sending the Authorization header. It might work for GET to the 'public' category, though.
    var xdr=new XDomainRequest();
    xdr.timeout=params.timeout || 3000;//is this milliseconds? documentation doesn't say
    xdr.open(params.method, params.url);
    xdr.onload=function() {
      if(xdr.status==200 || xdr.status==201 || xdr.status==204) {
        params.success(xhr.responseText);
      } else {
        params.error(xhr.status);
      }
    };
    xdr.onerror = function() {
      err('unknown error');//See http://msdn.microsoft.com/en-us/library/ms536930%28v=vs.85%29.aspx
    };
    xdr.ontimeout = function() {
      err(timeout);
    };
    if(params.data) {
      xdr.send(params.data);
    } else {
      xdr.send();
    }
  }
  function ajaxNode(params) {
    var http=require('http'),
      https=require('https'),
      url=require('url');
    if(!params.method) {
      params.method='GET';
    }
    if(!params.data) {
      params.data = null;
    }
    var urlObj = url.parse(params.url);
    var options = {
      method: params.method,
      host: urlObj.hostname,
      path: urlObj.path,
      port: (urlObj.port?port:(urlObj.protocol=='https:'?443:80)),
      headers: params.headers
    };
    var timer, timedOut;
    var lib = (urlObj.protocol=='https:'?https:http);
    var request = lib.request(options, function(response) {
      var str='';
      response.setEncoding('utf8');
      response.on('data', function(chunk) {
        str+=chunk;
      });
      response.on('end', function() {
        if(timer) {
          clearTimeout(timer);
        }
        if(!timedOut) {
          if(response.statusCode==200 || response.statusCode==201 || response.statusCode==204) {
            params.success(str);
          } else {
            params.error(response.statusCode);
          }
        }
      });
    });
    request.on('error', function(e) {
      params.error(e.message);
    });
    if(params.timeout) {
      timer = setTimeout(function() {
        params.error('timeout');
        timedOut=true;
      }, params.timeout);
    }
    if(params.data) {
      request.end(params.data);
    } else {
      request.end();
    }
  }
  function parseXmlBrowser(str, cb) {
    var tree=(new DOMParser()).parseFromString(str, 'text/xml')
    var nodes=tree.getElementsByTagName('Link');
    var obj={
      Link: []
    };
    for(var i=0; i<nodes.length; i++) {
      var link={};
      if(nodes[i].attributes) {
        for(var j=0; j<nodes[i].attributes.length;j++) {
          link[nodes[i].attributes[j].name]=nodes[i].attributes[j].value;
        }
      }
      var props = nodes[i].getElementsByTagName('Property');
      link.properties = {}
      xyz = props
      for(var k=0; k<props.length;k++) {
        link.properties[
          props[k].getAttribute('type')
        ] = props[k].childNodes[0].nodeValue;
      }
      if(link['rel']) {
        obj.Link.push({
          '@': link
        });
      }
    }
    cb(null, obj);   
  }
  function parseXmlNode(str, cb) {
    var xml2js=require('xml2js');
    new xml2js.Parser().parseString(str, cb);
  }

  function harvestParamNode() {
  }
  function harvestParamBrowser(param) {
    if(location.hash.length) {
      var pairs = location.hash.substring(1).split('&');
      for(var i=0; i<pairs.length; i++) {
        if(pairs[i].substring(0, (param+'=').length) == param+'=') {
          var ret = decodeURIComponent(pairs[i].substring((param+'=').length));
          delete pairs[i];
          location = '#'+pairs.join('&');
          return ret;
        }
      }
    }
  }
  function setElementHtmlNode(eltName, html) {
  }
  function setElementHtmlBrowser(eltName, html) {
    var elt = eltName;
    if(! (elt instanceof Element)) {
      elt = document.getElementById(eltName);
    }
    elt.innerHTML = html;
  }
  function getElementValueNode(eltName) {
  }
  function getElementValueBrowser(eltName) {
    return document.getElementById(eltName).value;
  }
  function eltOnNode(eltName, eventType, cb) {
  }
  function eltOnBrowser(eltName, eventType, cb) {
    if(eventType == 'click') {
      document.getElementById(eltName).onclick = cb;
    } else if(eventType == 'hover') {
      document.getElementById(eltName).onmouseover = cb;
    } else if(eventType == 'type') {
      document.getElementById(eltName).onkeyup = cb;
    }
  }
  function getLocationBrowser() {
    //TODO: deal with http://user:a#aa@host.com/ although i doubt someone would actually use that even once between now and the end of the internet
    return window.location.href.split('#')[0];
  }
  function getLocationNode() {
  }
  function setLocationBrowser(location) {
    window.location = location;
  }
  function setLocationNode() {
  }
  function alertBrowser(str) {
    alert(str);
  }
  function alertNode(str) {
    console.log(str);
  }
  if(typeof(window) === 'undefined') {
    return {
      ajax: ajaxNode,
      parseXml: parseXmlNode,
      harvestParam: harvestParamNode,
      setElementHTML: setElementHtmlNode,
      getElementValue: getElementValueNode,
      eltOn: eltOnNode,
      getLocation: getLocationNode,
      setLocation: setLocationNode,
      alert: alertNode
    }
  } else {
    if(window.XDomainRequest) {
      return {
        ajax: ajaxExplorer,
        parseXml: parseXmlBrowser,
        harvestParam: harvestParamBrowser,
        setElementHTML: setElementHtmlBrowser,
        getElementValue: getElementValueBrowser,
        eltOn: eltOnBrowser,
        getLocation: getLocationBrowser,
        setLocation: setLocationBrowser,
        alert: alertBrowser
      };
    } else {
      return {
        ajax: ajaxBrowser,
        parseXml: parseXmlBrowser,
        harvestParam: harvestParamBrowser,
        setElementHTML: setElementHtmlBrowser,
        getElementValue: getElementValueBrowser,
        eltOn: eltOnBrowser,
        getLocation: getLocationBrowser,
        setLocation: setLocationBrowser,
        alert: alertBrowser
      };
    }
  }
});

define('lib/webfinger',
  ['./platform'],
  function (platform) {

      ///////////////
     // Webfinger //
    ///////////////

    function userAddress2hostMetas(userAddress, cb) {
      var parts = userAddress.toLowerCase().split('@');
      if(parts.length < 2) {
        cb('That is not a user address. There is no @-sign in it');
      } else if(parts.length > 2) {
        cb('That is not a user address. There is more than one @-sign in it');
      } else {
        if(!(/^[\.0-9a-z\-\_]+$/.test(parts[0]))) {
          cb('That is not a user address. There are non-dotalphanumeric symbols before the @-sign: "'+parts[0]+'"');
        } else if(!(/^[\.0-9a-z\-]+$/.test(parts[1]))) {
          cb('That is not a user address. There are non-dotalphanumeric symbols after the @-sign: "'+parts[1]+'"');
        } else {
          var query = '?resource=acct:'+encodeURIComponent(userAddress);
          cb(null, [
            'https://'+parts[1]+'/.well-known/host-meta.json'+query,
            'https://'+parts[1]+'/.well-known/host-meta'+query,
            'http://'+parts[1]+'/.well-known/host-meta.json'+query,
            'http://'+parts[1]+'/.well-known/host-meta'+query
            ]);
        }
      }
    }
    function fetchXrd(addresses, timeout, cb) {
      var firstAddress = addresses.shift();
      if(firstAddress) {
        platform.ajax({
          url: firstAddress,
          success: function(data) {
            parseAsJrd(data, function(err, obj){
              if(err) {
                parseAsXrd(data, function(err, obj){
                  if(err) {
                    fetchXrd(addresses, timeout, cb);
                  } else {
                    cb(null, obj);
                  }
                });
              } else {
                cb(null, obj);
              }
            });
          },
          error: function(data) {
            fetchXrd(addresses, timeout, cb);
          },
          timeout: timeout
        });
      } else {
        cb('could not fetch xrd');
      }
    }
    function parseAsXrd(str, cb) {
      platform.parseXml(str, function(err, obj) {
        if(err) {
          cb(err);
        } else {
          if(obj && obj.Link) {
            var links = {};
            if(obj.Link && obj.Link['@']) {//obj.Link is one element
              if(obj.Link['@'].rel) {
                links[obj.Link['@'].rel]=obj.Link['@'];
              }
            } else {//obj.Link is an array
              for(var i=0; i<obj.Link.length; i++) {
                if(obj.Link[i]['@'] && obj.Link[i]['@'].rel) {
                  links[obj.Link[i]['@'].rel]=obj.Link[i]['@'];
                }
              }
            }
            cb(null, links);
          } else {
            cb('found valid xml but with no Link elements in there');
          }
        }
      });
    }
    function parseAsJrd(str, cb) {
      var obj;
      try {
        obj = JSON.parse(str);
      } catch(e) {
        cb('not valid JSON');
        return;
      }
      var links = {};
      for(var i=0; i<obj.links.length; i++) {
        //just take the first one of each rel:
        if(obj.links[i].rel) {
          links[obj.links[i].rel]=obj.links[i];
        }
      }
      cb(null, links);
    }

    function parseRemoteStorageLink(obj, cb) {
      // TODO:
      //   * check for and validate properties.auth-method
      //   * validate type
      if(obj
          && obj['href']
          && obj['type']
          && obj['properties']
          && obj['properties']['auth-endpoint']
        ) {
        cb(null, obj);
      } else {
        cb('could not extract storageInfo from lrdd');
      }
    }
    function getStorageInfo(userAddress, options, cb) {
      userAddress2hostMetas(userAddress, function(err1, hostMetaAddresses) {
        console.log("HOST META ADDRESSES", hostMetaAddresses, '(error: ', err1, ')');
        if(err1) {
          cb(err1);
        } else {
          fetchXrd(hostMetaAddresses, options.timeout, function(err2, hostMetaLinks) {
            if(err2) {
              cb('could not fetch host-meta for '+userAddress);
            } else {
              if(hostMetaLinks['remoteStorage']) {
                parseRemoteStorageLink(hostMetaLinks['remoteStorage'], cb);
              } else if(hostMetaLinks['remotestorage']) {
                parseRemoteStorageLink(hostMetaLinks['remoteStorage'], cb);
              } else if(hostMetaLinks['lrdd'] && hostMetaLinks['lrdd'].template) {
                var parts = hostMetaLinks['lrdd'].template.split('{uri}');
                var lrddAddresses=[parts.join('acct:'+userAddress), parts.join(userAddress)];
                 fetchXrd(lrddAddresses, options.timeout, function(err4, lrddLinks) {
                  if(err4) {
                    cb('could not fetch lrdd for '+userAddress);
                  } else if(lrddLinks['remoteStorage']) {
                    parseRemoteStorageLink(lrddLinks['remoteStorage'], cb);
                  } else if(lrddLinks['remotestorage']) {
                    parseRemoteStorageLink(lrddLinks['remotestorage'], cb);
                  } else {
                    cb('could not extract storageInfo from lrdd');
                  }
                }); 
              } else {
                cb('could not extract lrdd template from host-meta');
              }
            }
          });
        }
      });
    }
    return {
      getStorageInfo: getStorageInfo
    }
});

define('lib/hardcoded',
  ['./platform'],
  function (platform) {
    var guesses={
      //'dropbox.com': {
      //  api: 'Dropbox',
      //  authPrefix: 'http://proxy.unhosted.org/OAuth.html?userAddress=',
      //  authSuffix: '',
      //  templatePrefix: 'http://proxy.unhosted.org/Dropbox/',
      //  templateSuffix: '/{category}/'
      //},
      //'gmail.com': {
      //  api: 'GoogleDocs',
      //  authPrefix: 'http://proxy.unhosted.org/OAuth.html?userAddress=',
      //  authSuffix: '',
      //  templatePrefix: 'http://proxy.unhosted.org/GoogleDocs/',
      //  templateSuffix: '/{category}/'
      //},
      'iriscouch.com': {
        type: 'https://www.w3.org/community/unhosted/wiki/remotestorage-2011.10#couchdb',
        authPrefix: 'http://proxy.unhosted.org/OAuth.html?userAddress=',
        hrefPrefix: 'http://proxy.unhosted.org/CouchDb',
        pathFormat: 'host/user'
      }
    };
    (function() {
      var surfnetSaml= {
        type: 'https://www.w3.org/community/unhosted/wiki/remotestorage-2011.10#simple',
        authPrefix: 'https://storage.surfnetlabs.nl/saml/oauth/authorize?user_address=',
        hrefPrefix: 'https://storage.surfnetlabs.nl/saml',
        pathFormat: 'user@host'
      };
      var surfnetBrowserId= {
        type: 'https://www.w3.org/community/unhosted/wiki/remotestorage-2011.10#simple',
        authPrefix: 'https://storage.surfnetlabs.nl/browserid/oauth/authorize?user_address=',
        hrefPrefix: 'https://storage.surfnetlabs.nl/browserid',
        pathFormat: 'user@host'
      };
      var dutchUniversitiesNoSaml= ['leidenuniv.nl', 'leiden.edu', 'uva.nl', 'vu.nl', 'eur.nl', 'maastrichtuniversity.nl',
        'ru.nl', 'rug.nl', 'uu.nl', 'tudelft.nl', 'utwente.nl', 'tue.nl', 'tilburguniversity.edu', 'uvt.nl', 'wur.nl',
        'wageningenuniversity.nl', 'ou.nl', 'lumc.nl', 'amc.nl',
        'ahk.nl', 'cah.nl', 'driestar.nl', 'che.nl', 'chn.nl', 'hen.nl', 'huygens.nl', 'diedenoort.nl', 'efa.nl', 'dehaagsehogeschool.nl',
        'hasdenbosch.nl', 'inholland.nl', 'hsbrabant.nl', 'dehorst.nl', 'kempel.nl', 'domstad.nl', 'hsdrenthe.nl', 'edith.nl', 'hsleiden.nl',
        'interport.nl', 'schumann.nl', 'hsbos.nl', 'hva.nl', 'han.nl', 'hvu.nl', 'hesasd.nl', 'hes-rdam.nl', 'hku.nl', 'hmtr.nl',
        'hzeeland.nl', 'hotelschool.nl', 'ichtus-rdam.nl', 'larenstein.nl', 'iselinge.nl', 'koncon.nl', 'kabk.nl', 'lhump.nl', 'msm.nl', 'hsmarnix.nl',
        'nhtv.nl', 'nth.nl', 'nhl.nl', 'sandberg.nl', 'hsij.nl', 'stoas.nl', 'thrijswijk.nl', 'tio.nl', 'vhall.nl', 'chw.nl', 'hogeschoolrotterdam.nl'];
      var dutchUniversitiesSaml= ['surfnet.nl', 'fontys.nl'];
      for(var i=0;i<dutchUniversitiesSaml.length;i++) {
        guesses[dutchUniversitiesSaml[i]]=surfnetSaml;
      }
      for(var i=0;i<dutchUniversitiesNoSaml.length;i++) {
        guesses[dutchUniversitiesNoSaml[i]]=surfnetBrowserId;
      }
    })();

    function testIrisCouch(userAddress, options, cb) {
      platform.ajax({
        url: 'http://proxy.unhosted.org/irisCouchCheck?q=acct:'+userAddress,
        //url: 'http://proxy.unhosted.org/lookup?q=acct:'+userAddress,
        success: function(data) {
          var obj;
          try {
            obj=JSON.parse(data);
          } catch(e) {
          }
          if(!obj) {
            cb('err: unparsable response from IrisCouch check');
          } else {
            cb(null, obj);
          }
        },
        error: function(err) {
          cb('err: during IrisCouch test:'+err);
        },
        timeout: options.timeout,
        //data: userName
      });
    }
    function mapToIrisCouch(userAddress) {
      var parts=userAddress.split('@');
      if(['libredocs', 'mail', 'browserid', 'me'].indexOf(parts[0]) == -1) {
        return parts[0]+'@iriscouch.com';
      } else {
        return parts[2].substring(0, parts[2].indexOf('.'))+'@iriscouch.com';
      }
    }
    function guessStorageInfo(userAddress, options, cb) {
      var parts=userAddress.split('@');
      if(parts.length < 2) {
        cb('That is not a user address. There is no @-sign in it');
      } else if(parts.length > 2) {
        cb('That is not a user address. There is more than one @-sign in it');
      } else {
        if(!(/^[\.0-9A-Za-z]+$/.test(parts[0]))) {
          cb('That is not a user address. There are non-dotalphanumeric symbols before the @-sign: "'+parts[0]+'"');
        } else if(!(/^[\.0-9A-Za-z\-]+$/.test(parts[1]))) {
          cb('That is not a user address. There are non-dotalphanumeric symbols after the @-sign: "'+parts[1]+'"');
        } else {
          while(parts[1].indexOf('.') != -1) {
            if(guesses[parts[1]]) {
              blueprint=guesses[parts[1]];
              cb(null, {
                rel: 'https://www.w3.org/community/unhosted/wiki/personal-data-service-00',
                type: blueprint.type,
                href: blueprint.hrefPrefix+'/'+(blueprint.pathFormat=='user@host'?userAddress:parts[1]+'/'+parts[0]),
                properties: {
                  'access-methods': ['http://oauth.net/core/1.0/parameters/auth-header'],
                  'auth-methods': ['http://oauth.net/discovery/1.0/consumer-identity/static'],
                  'auth-endpoint': blueprint.authPrefix+userAddress
                }
              });
              return;
            }
            parts[1]=parts[1].substring(parts[1].indexOf('.')+1);
          }
          if(new Date() < new Date('9/9/2012')) {//temporary measure to help our 160 fakefinger users migrate learn to use their @iriscouch.com user addresses
            //testIrisCouch(mapToIrisCouch(userAddress), cb);
            testIrisCouch(userAddress, options, cb);
          } else {
            cb('err: not a guessable domain, and fakefinger-migration has ended');
          }
        }
      }
    }
    return {
      guessStorageInfo: guessStorageInfo
    }
});

define('lib/getputdelete',
  ['./platform'],
  function (platform) {
    function doCall(method, url, value, mimeType, token, cb, deadLine) {
      var platformObj = {
        url: url,
        method: method,
        error: function(err) {
          cb(err);
        },
        success: function(data, headers) {
          console.log('doCall cb '+url);
          cb(null, data, new Date(headers['Last-Modified']).getTime(), headers['Content-Type']);
        },
        timeout: 3000
      }

      platformObj.headers = {
        'Authorization': 'Bearer ' + token
      }
      if(mimeType) {
        platformObj.headers['Content-Type'] = mimeType;
      }

      platformObj.fields = {withCredentials: 'true'};
      if(method != 'GET') {
        platformObj.data =value;
      }
      console.log('platform.ajax '+url);
      platform.ajax(platformObj);
    }

    function get(url, token, cb) {
      doCall('GET', url, null, null, token, function(err, data, timestamp, mimetype) {
        if(err == 404) {
          cb(null, undefined);
        } else {
          if(url.substr(-1)=='/') {
            try {
              data = JSON.parse(data);
            } catch (e) {
              cb('unparseable directory index');
              return;
            }
          }
          cb(err, data, timestamp, mimetype);
        }
      });
    }

    function put(url, value, mimeType, token, cb) {
      console.log('calling PUT '+url);
      doCall('PUT', url, value, mimeType, token, function(err, data) {
        console.log('cb from PUT '+url);
        if(err == 404) {
          doPut(url, value, token, 1, cb);
        } else {
          cb(err, data);
        }
      });
    }

    function set(url, valueStr, mimeType, token, cb) {
      if(typeof(valueStr) == 'undefined') {
        doCall('DELETE', url, null, null, token, cb);
      } else {
        put(url, valueStr, mimeType, token, cb);
      }
    }

    return {
      get:    get,
      set:    set
    }
});

define('lib/wireClient',['./getputdelete'], function (getputdelete) {
  var prefix = 'remote_storage_wire_',
    errorHandler = function(){};
  function set(key, value) {
    localStorage.setItem(prefix+key, JSON.stringify(value));
  }
  function remove(key) {
    localStorage.removeItem(prefix+key);
  }
  function get(key) {
    var valStr = localStorage.getItem(prefix+key);
    if(typeof(valStr) == 'string') {
      try {
        return JSON.parse(valStr);
      } catch(e) {
        localStorage.removeItem(prefix+key);
      }
    }
    return null;
  }
  function disconnectRemote() {
    remove('storageType');
    remove('storageHref');
    remove('bearerToken');
  }
  function getState() {
    if(get('storageType') && get('storageHref')) {
      if(get('bearerToken')) {
        return 'connected';
      } else {
        return 'authing';
      }
    } else {
      return 'anonymous';
    }
  }
  function on(eventType, cb) {
    if(eventType == 'error') {
      errorHandler = cb;
    }
  }

  function resolveKey(storageType, storageHref, basePath, relPath) {
    var item = ((basePath.length?(basePath + '/'):'') + relPath);
    return storageHref + item;
  }
  function setChain(driver, hashMap, mimeType, token, cb, timestamp) {
    var i;
    for(i in hashMap) {
      break;
    }
    if(i) {
      var thisOne = hashMap[i];
      delete hashMap[i];
      driver.set(i, thisOne, mimeType, token, function(err, timestamp) {
        if(err) {
          cb(err);
        } else {
          setChain(driver, hashMap, mimeType, token, cb, timestamp);
        }
      });
    } else {
      cb(null, timestamp);
    }
  }
  return {
    get: function (path, cb) {
      var storageType = get('storageType'),
        storageHref = get('storageHref'),
        token = get('bearerToken');
      if(typeof(path) != 'string') {
        cb('argument "path" should be a string');
      } else {
        getputdelete.get(resolveKey(storageType, storageHref, '', path), token, cb);
      }
    },
    set: function (path, valueStr, mimeType, cb) {
      var storageType = get('storageType'),
        storageHref = get('storageHref'),
        token = get('bearerToken');
      if(typeof(path) != 'string') {
        cb('argument "path" should be a string');
      } else {
        getputdelete.set(resolveKey(storageType, storageHref, '', path), valueStr, mimeType, token, cb);
      }
    },
    setStorageInfo   : function(type, href) { set('storageType', type); set('storageHref', href); },
    setBearerToken   : function(bearerToken) { set('bearerToken', bearerToken); },
    disconnectRemote : disconnectRemote,
    on               : on,
    getState         : getState
  };
});

define('lib/store',[], function () {
  var onChange=[],
    prefixNodes = 'remote_storage_nodes:';
  window.addEventListener('storage', function(e) {
    if(e.key.substring(0, prefixNodes.length == prefixNodes)) {
      e.path = e.key.substring(prefixNodes.length);
      if(!isDir(e.path)) {
        e.origin='device';
        fireChange(e);
      }
    }
  });
  function fireChange(e) {
    for(var i=0; i<onChange.length; i++) {
      onChange[i](e);
    }
  }
  function getNode(path) {
    var valueStr = localStorage.getItem(prefixNodes+path);
    var value;
    if(valueStr) {
      try {
        value = JSON.parse(valueStr);
        value.data = JSON.parse(value.data);//double-JSON-ed for now, until we split content away from meta
      } catch(e) {
      }
    }
    if(!value) {
      value = {//this is what an empty node looks like
        startAccess: null,
        startForce: null,
        timestamp: 0,
        keep: true,
        data: (isDir(path)?{}:undefined),
        diff: {}
      };
    }
    return value;
  }
  function isDir(path) {
    if(typeof(path) != 'string') {
      console.error("Given path is not a string: ", path);
      doSomething();
    }
    return path.substr(-1) == '/';
  }
  function getContainingDir(path) {
    // '' 'a' 'a/' 'a/b' 'a/b/' 'a/b/c' 'a/b/c/'
    var parts = path.split('/');
    // [''] ['a'] ['a', ''] ['a', 'b'] ['a', 'b', ''] ['a', 'b', 'c'] ['a', 'b', 'c', ''] 
    if(!parts[parts.length-1].length) {//last part is empty, so string was empty or had a trailing slash
      parts.pop();
    }
    // [] ['a'] ['a'] ['a', 'b'] ['a', 'b'] ['a', 'b', 'c'] ['a', 'b', 'c']
    if(parts.length) {//remove the filename or dirname
      parts.pop();
      // - [] [] ['a'] ['a'] ['a', 'b'] ['a', 'b']
      return parts.join('/')+(parts.length?'/':'');
      // - '' '' 'a/' 'a/' 'a/b/' 'a/b/'
    }
    return undefined;
    // undefined - - - - - -
  }
  function getFileName(path) {
    var parts = path.split('/');
    if(isDir(path)) {
      return parts[parts.length-2]+'/';
    } else {
      return parts[parts.length-1];
    }
  }
  function getCurrTimestamp() {
    return new Date().getTime();
  }
  function updateNode(path, node, outgoing, meta, timestamp) {
    if(node) {
      if(typeof(node.data) != 'string') {
        node.data=JSON.stringify(node.data);//double-JSON-ed for now, until we separate metadata from content
      }
      localStorage.setItem(prefixNodes+path, JSON.stringify(node));
    } else {
      localStorage.removeItem(prefixNodes+path);
    }
    var containingDir = getContainingDir(path);
    if(containingDir) {
      var parentNode=getNode(containingDir);
      if(meta) {
        if(!parentNode.data[getFileName(path)]) {
          parentNode.data[getFileName(path)]=0;
        }
        updateNode(containingDir, parentNode, false, true);
      } else if(outgoing) { 
        if(node) {
          parentNode.data[getFileName(path)] = new Date().getTime();
        } else {
          delete parentNode.data[getFileName(path)];
        }
        parentNode.diff[getFileName(path)] = new Date().getTime();
        updateNode(containingDir, parentNode, true);
      } else {//incoming
        if(node) {//incoming add or change
          if(!parentNode.data[getFileName(path)] || parentNode.data[getFileName(path)] < timestamp) {
            parentNode.data[getFileName(path)] = timestamp;
            delete parentNode.diff[getFileName(path)];
            updateNode(containingDir, parentNode, false, false, timestamp);
          }
        } else {//incoming deletion
          if(parentNode.data[getFileName(path)]) {
            delete parentNode.data[getFileName(path)];
            delete parentNode.diff[getFileName(path)];
            updateNode(containingDir, parentNode, false, false, timestamp);
          }
        }
        if(path.substr(-1)!='/') {
          fireChange({
            path: path,
            origin: 'remote',
            oldValue: undefined,
            newValue: (node ? node.data : undefined),
            timestamp: timestamp 
          });
        }
      }
    }
  }
  function forget(path) {
    localStorage.removeItem(prefixNodes+path);

  }
  function forgetAll() {
    for(var i=0; i<localStorage.length; i++) {
      if(localStorage.key(i).substr(0, prefixNodes.length) == prefixNodes) {
        localStorage.removeItem(localStorage.key(i));
        i--;
      }
    }
  }
  function on(eventName, cb) {
    if(eventName == 'change') {
      onChange.push(cb);
    } else {
      throw("Unknown event: " + eventName);
    }
  }
  function getState(path) {
    return 'disconnected';
  }
  function setNodeData(path, data, outgoing, timestamp, mimeType) {
    var node = getNode(path);
    node.data = data;
    if(!mimeType) {
      mimeType='application/json';
    }
    node.mimeType = mimeType;
    if(!timestamp) {
      timestamp = new Date().getTime();
    }
    updateNode(path, (data ? node : undefined), outgoing, false, timestamp);
  }
  function setNodeAccess(path, claim) {
    var node = getNode(path);
    if((claim != node.startAccess) && (claim == 'rw' || node.startAccess == null)) {
      node.startAccess = claim;
      updateNode(path, node, false, true);//meta
    }
  }
  function setNodeForce(path, force) {
    var node = getNode(path);
    node.startForce = force;
    updateNode(path, node, false, true);//meta
  }
  function clearDiff(path, i) {
    var node = getNode(path);
    delete node.diff[i];
    updateNode(path, node, false, true);//meta
  }
  return {
    on            : on,//error,change(origin=tab,device,cloud)
   
    getNode       : getNode,
    setNodeData   : setNodeData,
    setNodeAccess : setNodeAccess,
    setNodeForce  : setNodeForce,
    clearDiff     : clearDiff,
    forget        : forget,
    forgetAll     : forgetAll
  };
});

define('lib/sync',['./wireClient', './store'], function(wireClient, store) {
  var prefix = '_remoteStorage_', busy=false, stateCbs=[];
   
  function getState(path) {//should also distinguish between synced and locally modified for the path probably
    if(busy) {
      return 'busy';
    } else {
      return 'connected';
    }
  }
  function setBusy(val) {
    busy=val;
    for(var i=0;i<stateCbs.length;i++) {
      stateCbs[i](val?'busy':'connected');
    }
  }
  function on(eventType, cb) {
    if(eventType=='state') {
      stateCbs.push(cb);
    }
  }
  function dirMerge(dirPath, remote, cached, diff, force, access, startOne, finishOne, clearCb) {
    for(var i in remote) {
      if((!cached[i] && !diff[i]) || cached[i] < remote[i]) {//should probably include force and keep in this decision
        pullNode(dirPath+i, force, access, startOne, finishOne);
      }
    }
    for(var i in cached) {
      if(!remote[i] || cached[i] > remote[i]) {
        if(i.substr(-1)=='/') {
          pullNode(dirPath+i, force, access, startOne, finishOne);
        } else {//recurse
          var childNode = store.getNode(dirPath+i);
          startOne();
          wireClient.set(dirPath+i, JSON.stringify(childNode.data), 'application/json', function(err, timestamp) {
            finishOne();
          });
        }
      }
    }
    for(var i in diff) {
      if(!cached[i]) {//outgoing delete
        if(remote[i]) {
          startOne();
          wireClient.set(dirPath+i, undefined, undefined, function(err, timestamp) {
            finishOne();
          });
        } else {
          clearCb(i);
        }
      } else if(remote[i] === cached[i]) {//can either be same timestamp or both undefined
        clearCb(i);
      }
    }
  }
  function pullNode(path, force, access, startOne, finishOne) {
    var thisNode=store.getNode(path);
    console.log('pullNode '+path, thisNode);
    if(thisNode.startAccess == 'rw' || !access) {
      access = thisNode.startAccess;
    }
    if(thisNode.startForce) {
      force = thisNode.startForce;
    }
    if(access) {
      startOne();
      wireClient.get(path, function(err, data) {
        if(!err && data) {
          if(path.substr(-1)=='/') {
            dirMerge(path, data, thisNode.data, thisNode.diff, force, access, startOne, finishOne, function(i) {
              store.clearDiff(path, i);
            });
          } else {
            store.setNodeData(path, data, false);
          }
        }
        finishOne(err);
      });
    } else {
      for(var i in thisNode.data) {
        if(i.substr(-1)=='/') {
          pullNode(path+i, force, access, startOne, finishOne);
        }
      }
    }
  }

  // TODO: DRY those two:

  function fetchNow(path, callback) {
    var outstanding = 0, errors=[];
    function startOne() {
      outstanding++;
    }
    function finishOne(err) {
      if(err) {
        errors.push(err);
      }
      outstanding--;
      if(outstanding == 0) {
        setBusy(false);
        callback(errors || null, store.getNode(path));
      }
    }
    setBusy(true);
    pullNode(path, false, true, startOne, finishOne)
  }
  
  function syncNow(path, callback) {
    var outstanding=0, errors=[];
    function startOne() {
      outstanding++;
    }
    function finishOne(err) {
      if(err) {
        errors.push(path);
      }
      outstanding--;
      if(outstanding==0) {
        setBusy(false);
        if(callback) {
          callback(errors || null);
        }
      }
    }
    console.log('syncNow '+path);
    setBusy(true);
    pullNode(path, false, false, startOne, finishOne);
  }

  return {
    syncNow: syncNow,
    fetchNow: fetchNow,
    getState : getState,
    on: on
  };

});

define('lib/widget',['./assets', './webfinger', './hardcoded', './wireClient', './sync', './store', './platform'], function (assets, webfinger, hardcoded, wireClient, sync, store, platform) {
  var locale='en',
    connectElement,
    widgetState,
    userAddress,
    scopesObj = {};
  function translate(text) {
    return text;
  }
  function isRegistering() {
    return localStorage.getItem('remote_storage_registering');
  }
  function setRegistering(value) {
    if(value===false) {
      localStorage.removeItem('remote_storage_registering');
    } else {
      localStorage.setItem('remote_storage_registering', 'true');
    }
  }
  function calcWidgetStateOnLoad() {
    wc = wireClient;
    if(isRegistering()) {
      return 'registering';
    } else {
      var wireClientState = wireClient.getState();
      if(wireClientState == 'connected') {
        return sync.getState();//'busy', 'connected' or 'offline'
      }
      return wireClientState;//'connecting' or 'anonymous'
    }
  }
  function setWidgetStateOnLoad() {
    setWidgetState(calcWidgetStateOnLoad());
  }
  function setWidgetState(state) {
    widgetState = state;
    displayWidgetState(state, userAddress);
  }
  function getWidgetState() {
    return widgetState;
  }
  function displayWidgetState(state, userAddress) {
    //if(!localStorage.michiel) {
    //  state = 'devsonly';
    //}
    var userAddress = localStorage['remote_storage_widget_useraddress'];
    var html = 
      '<style>'+assets.widgetCss+'</style>'
      +'<div id="remotestorage-state" class="'+state+'">'
      +'  <input id="remotestorage-connect-button" class="remotestorage-button" type="submit" value="'+translate('connect')+'"/>'//connect button
      +'  <span id="remotestorage-register-button" class="remotestorage-button">'+translate('get remoteStorage')+'</span>'//register
      +'  <img id="remotestorage-cube" src="'+assets.remoteStorageCube+'"/>'//cube
      +'  <span id="remotestorage-disconnect">Disconnect <strong>'+userAddress+'</strong></span>'//disconnect hover; should be immediately preceded by cube because of https://developer.mozilla.org/en/CSS/Adjacent_sibling_selectors:
      +'  <a id="remotestorage-questionmark" href="http://unhosted.org/#remotestorage" target="_blank">?</a>'//question mark
      +'  <span class="infotext" id="remotestorage-infotext">This app allows you to use your own data storage!<br/>Click for more info on the Unhosted movement.</span>'//info text
      //+'  <input id="remotestorage-useraddress" type="text" placeholder="you@remotestorage" autofocus >'//text input
      +'  <input id="remotestorage-useraddress" type="text" value="me@local.dev" placeholder="you@remotestorage" autofocus="" />'//text input
      +'  <a class="infotext" href="http://remotestoragejs.com/" target="_blank" id="remotestorage-devsonly">RemoteStorageJs is still in developer preview!<br/>Click for more info.</a>'
      +'</div>';
    platform.setElementHTML(connectElement, html);
    platform.eltOn('remotestorage-register-button', 'click', handleRegisterButtonClick);
    platform.eltOn('remotestorage-connect-button', 'click', handleConnectButtonClick);
    platform.eltOn('remotestorage-disconnect', 'click', handleDisconnectClick);
    platform.eltOn('remotestorage-cube', 'click', handleCubeClick);
    platform.eltOn('remotestorage-useraddress', 'type', handleWidgetTypeUserAddress);
  }
  function handleRegisterButtonClick() {
    setRegistering();
    var win = window.open('http://unhosted.org/en/a/register.html', 'Get your remote storage',
      'resizable,toolbar=yes,location=yes,scrollbars=yes,menubar=yes,'
      +'width=820,height=800,top=0,left=0');
    //var timer = setInterval(function() { 
    //  if(win.closed) {
    //    clearInterval(timer);
    //    setRegistering(false);
    //  }
    //}, 250);
    setWidgetState('registering');
  }
  function redirectUriToClientId(loc) {
    //TODO: add some serious unit testing to this function
    if(loc.substring(0, 'http://'.length) == 'http://') {
      loc = loc.substring('http://'.length);
    } else if(loc.substring(0, 'https://'.length) == 'https://') {
      loc = loc.substring('https://'.length);
    } else {
      return loc;//for all other schemes
    }
    var hostParts = loc.split('/')[0].split('@');
    if(hostParts.length > 2) {
      return loc;//don't know how to simplify URLs with more than 1 @ before the third slash
    }
    if(hostParts.length == 2) {
      hostParts.shift();
    }
    return hostParts[0];
  }
  function dance(endpoint) {
    var endPointParts = endpoint.split('?');
    var queryParams = [];
    if(endPointParts.length == 2) {
      queryParams=endPointParts[1].split('&');
    } else if(endPointParts.length>2) {
      errorHandler('more than one questionmark in auth-endpoint - ignoring');
    }
    var loc = platform.getLocation();
    var scopesArr = [];
    for(var i in scopesObj) {
      scopesArr.push(i+':'+scopesObj[i]);
    }
    queryParams.push('response_type=token');
    queryParams.push('scope='+encodeURIComponent(scopesArr.join(' ')));
    queryParams.push('redirect_uri='+encodeURIComponent(loc));
    queryParams.push('client_id='+encodeURIComponent(redirectUriToClientId(loc)));
    
    platform.setLocation(endPointParts[0]+'?'+queryParams.join('&'));
  }

  function discoverStorageInfo(userAddress, cb) {
    webfinger.getStorageInfo(userAddress, {timeout: 3000}, function(err, data) {
      if(err) {
        hardcoded.guessStorageInfo(userAddress, {timeout: 3000}, function(err2, data2) {
          if(err2) {
            cb(err2);
          } else {
            if(data2.type && data2.href && data.properties && data.properties['auth-endpoint']) {
              wireClient.setStorageInfo(data2.type, data2.href);
              cb(null, data2.properties['auth-endpoint']);
            } else {
              cb('cannot make sense of storageInfo from webfinger');
            }
          }
        });
      } else {
        if(data.type && data.href && data.properties && data.properties['auth-endpoint']) {
          wireClient.setStorageInfo(data.type, data.href);
          cb(null, data.properties['auth-endpoint']);
        } else {
          cb('cannot make sense of storageInfo from hardcoded');
        }
      }
    });
  }
  function handleConnectButtonClick() {
    if(widgetState == 'typing') {
      userAddress = platform.getElementValue('remotestorage-useraddress');
      if(userAddress=='me@local.dev') {
        localStorage['remote_storage_widget_useraddress']=userAddress;
        setWidgetState('connecting');
        discoverStorageInfo(userAddress, function(err, auth) {
          if(err) {
            alert('sorry this is still a developer preview! developers, point local.dev to 127.0.0.1, then run sudo node server/nodejs-example.js from the repo');
            setWidgetState('failed');
          } else {
            dance(auth);
          }
        });
      } else {
        alert('sorry this is still a developer preview! developers, point local.dev to 127.0.0.1, then run sudo node server/nodejs-example.js from the repo');
      }
    } else {
      setWidgetState('typing');
    }
  }
  function handleDisconnectClick() {
    if(widgetState == 'connected') {
      wireClient.disconnectRemote();
      store.forgetAll();
      setWidgetState('anonymous');
    } else {
      alert('you cannot disconnect now, please wait until the cloud is up to date...');
    }
  }
  function handleCubeClick() {
    sync.syncNow('/', function(errors) {
    });
    //if(widgetState == 'connected') {
    //  handleDisconnectClick();
    //}
  }
  function handleWidgetTypeUserAddress() {
    setRegistering(false);
    console.log('handleWidgetTypeUserAddress');
  }
  function handleWidgetHover() {
    console.log('handleWidgetHover');
  }
  function display(setConnectElement, setLocale) {
    var tokenHarvested = platform.harvestParam('access_token');
    var storageRootHarvested = platform.harvestParam('storage_root');
    var storageApiHarvested = platform.harvestParam('storage_api');
    var authorizeEndpointHarvested = platform.harvestParam('authorize_endpoint');
    if(tokenHarvested) {
      wireClient.setBearerToken(tokenHarvested);
    }
    if(storageRootHarvested) {
      wireClient.setStorageInfo((storageApiHarvested ? storageApiHarvested : '2012.04'), storageRootHarvested);
    }
    if(authorizeEndpointHarvested) {
      dance(authorizeEndpointHarvested);
    }
    connectElement = setConnectElement;
    locale = setLocale;
    wireClient.on('error', function(err) {
      platform.alert(translate(err));
    });
    sync.on('state', setWidgetState);
    setWidgetStateOnLoad();
    window.onkeydown = function(evt) {
      if(evt.ctrlKey && evt.which == 83) {
        evt.preventDefault();
        console.log("CTRL+S - SYNCING");
        sync.syncNow('/', function(errors) {});
        return false;
      }
    }
    
    //TODO: discuss with Niklas how to wire all these events. it should be onload, but inside the display function seems wrong
    //TODO: discuss with Michiel that I commented this in, as it breaks the widget altogether (it reaches the "connected" state w/o being connected)
    //sync.syncNow('/', function(errors) {
    //});

  }
  function addScope(module, mode) {
    if(!scopesObj[module] || mode == 'rw') {
      scopesObj[module] = mode;
    }
  }
  
  return {
    display : display,
    addScope: addScope,
    getState: getWidgetState
  };
});

/* -*- js-indent-level:2 -*- */

define('lib/baseClient',['./sync', './store'], function (sync, store) {
  var moduleChangeHandlers = {};

  function bindContext(callback, context) {
    if(context) {
      return function() { return callback.apply(context, arguments); };
    } else {
      return callback;
    }
  }

  function extractModuleName(path) {
    if (path && typeof(path) == 'string') {
      var parts = path.split('/');
      if(parts.length > 3 && parts[1] == 'public') {
        return parts[2];
      } else if(parts.length > 2){
        return parts[1];
      }
    }
  }

  function fireChange(moduleName, eventObj) {
    if(moduleName && moduleChangeHandlers[moduleName]) {
      for(var i=0; i<moduleChangeHandlers[moduleName].length; i++) {
        moduleChangeHandlers[moduleName][i](eventObj);
      }
    }
  }
  function fireError(str) {
    console.log(str);
  }
  store.on('change', function(e) {
    var moduleName = extractModuleName(e.path);
    fireChange(moduleName, e);//tab-, device- and cloud-based changes all get fired from the store.
    fireChange('root', e);//root module gets everything
  });


  function set(path, absPath, valueStr) {
    if(isDir(absPath)) {
      fireError('attempt to set a value to a directory '+absPath);
      return;
    }
    var  node = store.getNode(absPath);
    var changeEvent = {
      origin: 'window',
      oldValue: node.data,
      newValue: valueStr,
      path: path
    };
    var ret = store.setNodeData(absPath, valueStr, true);
    var moduleName = extractModuleName(absPath);
    fireChange(moduleName, changeEvent);
    fireChange('root', changeEvent);
    return ret;
  }

  function claimAccess(path, claim) {
    store.setNodeAccess(path, claim);
    //sync.syncNow(path);
  }

  function isDir(path) {
    if(typeof(path) != 'string') {
      doSomething();
    }
    return (path.substr(-1)=='/');
  }

  return {
    claimAccess: claimAccess,
    getInstance: function(moduleName, isPublic) {
      function makePath(path) {
        if(moduleName == 'root') {
          return path;
        }
        return (isPublic?'/public/':'/')+moduleName+'/'+path;
      }

      return {

        // helpers for implementations
        h: {
          bindContext: bindContext
        },

        on: function(eventType, cb, context) {//'error' or 'change'. Change events have a path and origin (tab, device, cloud) field
          if(eventType=='change') {
            if(moduleName) {
              if(!moduleChangeHandlers[moduleName]) {
                moduleChangeHandlers[moduleName]=[];
              }
              moduleChangeHandlers[moduleName].push(bindContext(cb, context));
            }
          }
        },

        /** getObject(path, callback, context)
         **
         ** path is REQUIRED, callback and context are OPTIONAL.
         **
         ** 
         **
         **/
        getObject: function(path, cb, context) {
          var absPath = makePath(path);
          if(cb) {
            sync.fetchNow(absPath, function(err, node) {
              if(node.data) {
                delete node.data['@type'];
              }
              bindContext(cb, context)(node.data);
            });
          } else {
            var node = store.getNode(absPath);
            if(node.data) {
              delete node.data['@type'];
            }
            return node.data;
          }
        },

        getListing: function(path, cb, context) {
          var absPath = makePath(path);
          if(cb) {
            sync.fetchNow(absPath, function(err, node) {
              var arr = [];
              for(var i in node.data) {
                arr.push(i);
              }
              bindContext(cb, context)(arr);
            });
          } else {
            var node = store.getNode(absPath);
            var arr = [];
            for(var i in node.data) {
              arr.push(i);
            }
            return arr;
          }
        },

        getDocument: function(path, cb, context) {
          var absPath = makePath(path);
          if(cb) {
            sync.fetchNow(absPath, function(err, node) {
              bindContext(cb, context)({
                mimeType: node.mimeType,
                data: node.data
              });
            });
          } else {
            var node = store.getNode(absPath);
            return {
              mimeType: node.mimeType,
              data: node.data
            };
          }
        },

        remove: function(path) {
          var ret = set(path, makePath(path));
          //sync.syncNow('/', function(errors) {
          //});
          return ret;
        },

        storeObject: function(type, path, obj) {
          obj['@type'] = 'https://remotestoragejs.com/spec/modules/'+moduleName+'/'+type;
          //checkFields(obj);
          var ret = set(path, makePath(path), obj, 'application/json');
          //sync.syncNow('/', function(errors) {
          //});
          return ret;
        },

        storeDocument: function(mimeType, path, data) {
          var ret = set(path, makePath(path), data, mimeType);
          //sync.syncNow('/', function(errors) {
          //});
          return ret;
        },

        getCurrentWebRoot: function() {
          return 'https://example.com/this/is/an/example/'+(isPublic?'public/':'')+moduleName+'/';
        },

        sync: function(path, switchVal) {
          var absPath = makePath(path);
          store.setNodeForce(absPath, (switchVal != false));
        },

        getState: function(path) {
        }
      };
    }
  };
});

define('remoteStorage', [
  'require',
  './lib/widget',
  './lib/baseClient',
  './lib/store',
  './lib/sync',
  './lib/wireClient'
], function(require, widget, baseClient, store, sync, wireClient) {

  var claimedModules = {}, modules = {};

  function deprecate(oldFn, newFn) {
    console.error("DEPRECATION: " + oldFn + " is deprecated! Use " + newFn + " instead.");
  }

  var remoteStorage =  {

    /**
     ** PUBLIC METHODS
     **/

    /** defineModule() - define a new module, with given name.
     **
     ** Module names MUST be unique. The given builder will be called
     ** immediately, with two arguments, which are both instances of
     ** baseClient. The first accesses the private section of a modules
     ** storage space, the second the public one. The public area can
     ** be read by any client (not just an authenticated one), while
     ** it can only be written by an authenticated client with read-write
     ** access claimed on it.
     **
     ** The builder is expected to return an object, as described under
     ** getModuleInfo().
     ** 
     **/
    defineModule: function(moduleName, builder) {
      console.log('DEFINE MODULE', moduleName);
      var module = builder(
        // private client:
        baseClient.getInstance(moduleName, false),
        // public client:
        baseClient.getInstance(moduleName, true)
      );
      modules[moduleName] = module;
      this[moduleName] = module.exports;
      console.log('Module defined: ' + moduleName, module, this);
    },

    /** getModuleList() - Get an Array of all moduleNames, currently defined.
     ** 
     **/
    getModuleList: function() {
      return Object.keys(modules);
    },

    /** getClaimedModuleList() - Get a list of all modules, currently claimed
     **                          access on.
     **
     **/
    getClaimedModuleList: function() {
      return Object.keys(claimedModules);
    },

    /** getModuleInfo() - Retrieve meta-information about a given module.
     **
     ** If the module doesn't exist, the result will be undefined.
     **
     ** Module information currently gives you the following (if you're lucky):
     **
     ** * exports - don't ever use this. it's basically the module's instance.
     ** * name - the name of the module, but you knew that already.
     ** * dataHints - an object, describing internas about the module.
     **
     ** Some of the dataHints used are:
     **
     **   objectType <type> - description of an object
     **                       type implemented by the module:
     **     "objectType message"
     **
     **   <attributeType> <objectType>#<attribute> - description of an attribute
     **
     **     "string message#subject"
     **
     **   directory <path> - description of a path's purpose
     **
     **     "directory documents/notes/"
     **
     **   item <path> - description of a special item
     **
     **     "item documents/notes/calendar"
     **
     ** Hope this helps.
     **
     **/
    getModuleInfo: function(moduleName) {
      return modules[moduleName];
    },

    /** claimAccess() - Claim access for a set of modules.
     **
     ** You need to claim access to a module before you can
     ** access data from it.
     ** 
     ** modules can be specified in three ways:
     **
     ** * via an object:
     **
     **   remoteStorage.claimAccess({
     **     contacts: 'r',
     **     documents: 'rw',
     **     money: 'r'
     **   });
     **
     ** * via an array:
     **
     **   remoteStorage.claimAccess(['contacts', 'documents', 'money']);
     **
     ** * via variable arguments:
     **
     **   remoteStorage.claimAccess('contacts', 'documents', 'money');
     **
     ** In both the array and argument list call sequence, access will
     ** by default be claimed read-write ('rw'), UNLESS the last argument
     ** (not the last member of the array) is either the string 'r' or 'rw':
     **
     **   remoteStorage.claimAccess('documents', 'rw');
     **   remoteStorage.claimAccess(['money', 'documents'], 'r');
     **
     ** Errors:
     **
     ** claimAccess() will throw an exception, if any given module hasn't been
     ** defined (yet). Access to all previously processed modules will have been
     ** claimed, however.
     ** 
     **/
    claimAccess: function(modules) {
      if(typeof(modules) !== 'object' || (modules instanceof Array)) {
        if(! modules instanceof Array) {
          modules = arguments;
        }
        var _modules = modules, mode = 'rw';
        modules = {};

        var lastArg = arguments[arguments.length - 1];

        if(typeof(lastArg) === 'string' && lastArg.match(/^rw?$/)) {
          mode = lastArg;
          delete arguments[arguments.length - 1];
        }
        
        for(var i=0;i<_modules.length;i++) {
          modules[_modules] = mode;
        }
      }
      for(var moduleName in modules) {
        this.claimModuleAccess(moduleName, modules[moduleName]);
      }
    },

    /** claimModuleAccess() - Claim access to a single module.
     ** We probably don't need this out in the public, as
     ** claimAccess() provides the same interface.
     **/
    claimModuleAccess: function(moduleName, mode) {
      if(! moduleName in modules) {
        throw "Module not defined: " + moduleName;
      }

      if(moduleName in claimedModules) {
        return;
      }

      if(! mode) {
        mode = 'r';
      }
      if(moduleName == 'root') {
        moduleName = '';
        widget.addScope('', mode);
        baseClient.claimAccess('/', mode);
      } else {
        widget.addScope(moduleName, mode);
        baseClient.claimAccess('/'+moduleName+'/', mode);
        baseClient.claimAccess('/public/'+moduleName+'/', mode);
      }
      claimedModules[moduleName] = true;
    },

    loadModule: function() {
      deprecate('remoteStorage.loadModule', 'remoteStorage.claimAccess');
      this.claimModuleAccess.apply(this, arguments);
    },

    /** setBearerToken() - Set bearer token and claim additional scopes.
     ** Bearer token will usually be received via a #access_token=
     ** fragment after authorization.
     ** You don't need this, if you are using the widget.
     **/
    setBearerToken: function(bearerToken, claimedScopes) {
      wireClient.setBearerToken(bearerToken);
      baseClient.claimScopes(claimedScopes);
    },

    /**
     ** DELEGATED METHODS
     **/

    disconnectRemote : wireClient.disconnectRemote,

    /** flushLocal() - Forget this ever happened.
     ** 
     ** Delete all locally stored data.
     ** This doesn't clear localStorage, just removes everything
     ** remoteStorage.js ever saved there (though obviously only under
     ** the current origin).
     **
     ** To implement logging out, use (at least) this.
     **
     **/
    flushLocal       : store.forgetAll,

    /** syncNow(path) - Synchronize local <-> remote storage.
     ** 
     ** Syncing starts at given path and bubbles down.
     ** The actual changes to either local or remote storage happen in the
     ** future, so you should attach change handlers on the modules you're
     ** interested in.
     **
     ** Example:
     **   remoteStorage.money.on('change', function(changeEvent) {
     **     updateBudget(changeEvent);
     **   });
     **   remoteStorage.syncNow('/money');
     **
     ** Modules may bring their own sync method, which should take preference
     ** over the one here.
     **
     **/
    syncNow          : sync.syncNow,

    /** displayWidget(element) - Display the widget in the given DOM element.
     **
     ** The argument given, can either be a DOM ID, or a element reference.
     ** In either case, the element MUST be attached to the DOM tree at the
     ** time of calling displayWidget().
     **/
    displayWidget    : widget.display,

    getWidgetState   : widget.getState,
    setStorageInfo   : wireClient.setStorageInfo

  };

  return remoteStorage;
});

define('modules/root',['../remoteStorage'], function(remoteStorage) {

  remoteStorage.defineModule('public', function(client) {
    function getPublicItems() {
      return client.getObject("publishedItems");
    }

    return {
      exports: {
        getPublicItems: getPublicItems,
        getObject: client.getObject
      }
    }
  });

  remoteStorage.defineModule('root', function(myPrivateBaseClient, myPublicBaseClient) {
    function setOnChange(cb) {
      myPrivateBaseClient.on('change', function(e) {
        console.log(e); cb(e);
      });
      myPublicBaseClient.on('change', function(e) {
        console.log(e); cb(e);
      });
    }

    function addToPublicItems(path) {
      var data = myPublicBaseClient.getObject("publishedItems");
      if(path[0] == "/")
        path = path.substr(1);

      if(data) {
        if(data.indexOf(path) == -1)
        {
          data.unshift(path);
        }
      } else {
        data = [];
        data.push(path);
      }
      myPublicBaseClient.storeObject('array', "publishedItems", data);
    }

    function removeFromPublicItems(path) {
      var data = myPublicBaseClient.getObject("publishedItems");
      if(path[0] == "/")
        path = path.substr(1);
      if(data) {
        if(data.indexOf(path) != -1) {
          data.pop(path);
        }
      } else {
        data = [];
      }
      myPublicBaseClient.storeObject('array', "publishedItems", data);
    }

    function publishObject(path) {
      if(pathIsPublic(path))
        return 'Object has already been made public';

      var data = myPrivateBaseClient.getObject(path);
      var publicPath = "/public" + path;
      addToPublicItems(publicPath);
      myPrivateBaseClient.remove(path);
      myPrivateBaseClient.storeObject(data['@type'], publicPath, data);

      return "Object " + path + " has been published to " + publicPath;
    }

    function archiveObject(path) {
      if(!pathIsPublic(path))
        return 'Object has already been made private';

      var data = myPrivateBaseClient.getObject(path);
      var privatePath = path.substring(7, path.length);
      removeFromPublicItems(path);
      myPrivateBaseClient.remove(path);
      myPrivateBaseClient.storeObject(data['@type'], privatePath, data);

      return "Object " + path + " has been archived to " + privatePath;
    }

    function pathIsPublic(path) {
      if(path.substring(0, 8) == "/public/")
        return true;
      return false;
    }

    function getClient(path) {
      if(!pathIsPublic(path))
        return myPrivateBaseClient;
      return myPublicBaseClient;
    }

<<<<<<< HEAD
    /** getObject(path, [callback, [context]]) - get the object at given path
     **
     ** If the callback is NOT given, getObject returns the object at the given
     ** path from local cache:
     **
     **   remoteStorage.root.getObject('/todo/today')
     **   // -> { items: ['sit in the sun', 'watch the clouds', ...], ... }
     **
     ** If the callback IS given, getObject returns undefined and will at some
     ** point in the future, when the object's data has been pulled, call
     ** call the given callback.
     **
     **   remoteStorage.root.getObject('/todo/tomorrow', function(list) {
     **     // do something
     **   });
     ** 
     ** If both callback and context are given, the callback will be bound to
     ** the given context object:
     **
     **  remoteStorage.root.getObject('/todo/next-months', function(list) {
     **      for(var i=0;i<list.items.length;i++) {
     **        this.addToBacklog(list.items[i]);
     **      }// ^^ context 
     **    },
     **    this // < context.
     **  );
     **
     **/
=======
>>>>>>> 85e5a71c
    function getObject(path, cb, context) {
      var client = getClient(path);
      return client.getObject(path, cb, context);
    }

    /** setObject(type, path, object) - store the given object at the given path.
     **
     ** The given type should be a string and is used to build a JSON-LD @type
     ** URI to store along with the given object.
     **
     **/
    function setObject(type, path, obj) {
      var client = getClient(path);
      client.storeObject(type, path, obj);
    }

    /** removeObject(path) - remove node at given path
     **/
    function removeObject(path) {
      var client = getClient(path);
      client.remove(path);
    }

    /** getListing(path, [callback, [context]]) - get a listing of the given
     **                                           path's child nodes.
     **
     ** Callback and return semantics are the same as for getObject.
     **/
    function getListing(path, cb, context) {
      var client = getClient(path);
      return client.getListing(path, cb, context);
    }

    return {
      exports: {
        getListing: getListing,
        getObject: getObject,
        setObject: setObject,
        removeObject: removeObject,
        archiveObject: archiveObject,
        publishObject: publishObject,
        setOnChange:setOnChange
      }
    }
  });

  return remoteStorage.root;

});

define('modules/calendar',['../remoteStorage'], function(remoteStorage) {

  var moduleName = 'calendar';

  remoteStorage.defineModule(moduleName, function(privateBaseClient) {
    // callback expects a list of objects with the itemId and itemValue properties set
    //privateBaseClient.sync('/');
    function getEventsForDay(day) {
      var ids = privateBaseClient.getListing(day+'/');
      var list = [];
      for(var i=0; i<ids.length; i++) {
        var obj = privateBaseClient.getObject(day+'/'+ids[i]);
        list.push({'itemId': ids[i], 'itemValue': obj.text});
      }
      return list;
    }
    function addEvent(itemId, day, value) {
      privateBaseClient.storeObject('event', day+'/'+itemId, {
        text: value
      });
    }
    function removeEvent(itemId, day) {
      privateBaseClient.remove(day+'/'+itemId);
    }
    return {
      exports: {
        getEventsForDay: getEventsForDay,
        addEvent: addEvent,
        removeEvent: removeEvent
      }
    };
  });

  return remoteStorage[moduleName];

});

/**
 * vCardJS - a vCard 4.0 implementation in JavaScript
 *
 * (c) 2012 - Niklas Cathor
 *
 * Latest source: https://github.com/nilclass/vcardjs
 **/

define('modules/deps/vcardjs-0.2',[], function() {

  /*!
    Math.uuid.js (v1.4)
    http://www.broofa.com
    mailto:robert@broofa.com

    Copyright (c) 2010 Robert Kieffer
    Dual licensed under the MIT and GPL licenses.
  */

  /*
   * Generate a random uuid.
   *
   * USAGE: Math.uuid(length, radix)
   *   length - the desired number of characters
   *   radix  - the number of allowable values for each character.
   *
   * EXAMPLES:
   *   // No arguments  - returns RFC4122, version 4 ID
   *   >>> Math.uuid()
   *   "92329D39-6F5C-4520-ABFC-AAB64544E172"
   *
   *   // One argument - returns ID of the specified length
   *   >>> Math.uuid(15)     // 15 character ID (default base=62)
   *   "VcydxgltxrVZSTV"
   *
   *   // Two arguments - returns ID of the specified length, and radix. (Radix must be <= 62)
   *   >>> Math.uuid(8, 2)  // 8 character ID (base=2)
   *   "01001010"
   *   >>> Math.uuid(8, 10) // 8 character ID (base=10)
   *   "47473046"
   *   >>> Math.uuid(8, 16) // 8 character ID (base=16)
   *   "098F4D35"
   */
  (function() {
    // Private array of chars to use
    var CHARS = '0123456789ABCDEFGHIJKLMNOPQRSTUVWXYZabcdefghijklmnopqrstuvwxyz'.split('');

    Math.uuid = function (len, radix) {
      var chars = CHARS, uuid = [], i;
      radix = radix || chars.length;

      if (len) {
        // Compact form
        for (i = 0; i < len; i++) uuid[i] = chars[0 | Math.random()*radix];
      } else {
        // rfc4122, version 4 form
        var r;

        // rfc4122 requires these characters
        uuid[8] = uuid[13] = uuid[18] = uuid[23] = '-';
        uuid[14] = '4';

        // Fill in random data.  At i==19 set the high bits of clock sequence as
        // per rfc4122, sec. 4.1.5
        for (i = 0; i < 36; i++) {
          if (!uuid[i]) {
            r = 0 | Math.random()*16;
            uuid[i] = chars[(i == 19) ? (r & 0x3) | 0x8 : r];
          }
        }
      }

      return uuid.join('');
    };

    // A more performant, but slightly bulkier, RFC4122v4 solution.  We boost performance
    // by minimizing calls to random()
    Math.uuidFast = function() {
      var chars = CHARS, uuid = new Array(36), rnd=0, r;
      for (var i = 0; i < 36; i++) {
        if (i==8 || i==13 ||  i==18 || i==23) {
          uuid[i] = '-';
        } else if (i==14) {
          uuid[i] = '4';
        } else {
          if (rnd <= 0x02) rnd = 0x2000000 + (Math.random()*0x1000000)|0;
          r = rnd & 0xf;
          rnd = rnd >> 4;
          uuid[i] = chars[(i == 19) ? (r & 0x3) | 0x8 : r];
        }
      }
      return uuid.join('');
    };

    // A more compact, but less performant, RFC4122v4 solution:
    Math.uuidCompact = function() {
      return 'xxxxxxxx-xxxx-4xxx-yxxx-xxxxxxxxxxxx'.replace(/[xy]/g, function(c) {
        var r = Math.random()*16|0, v = c == 'x' ? r : (r&0x3|0x8);
        return v.toString(16);
      });
    };
  })();

  // exported globals
  var VCard;

  (function() {

    VCard = function(attributes) {
	    this.changed = false;
      if(typeof(attributes) === 'object') {
        for(var key in attributes) {
          this[key] = attributes[key];
	        this.changed = true;
        }
      }
    };

    VCard.prototype = {

	    // Check validity of this VCard instance. Properties that can be generated,
	    // will be generated. If any error is found, false is returned and vcard.errors
	    // set to an Array of [attribute, errorType] arrays.
	    // Otherwise true is returned.
	    //
	    // In case of multivalued properties, the "attribute" part of the error is
	    // the attribute name, plus it's index (starting at 0). Example: email0, tel7, ...
	    //
	    // It is recommended to call this method even if this VCard object was imported,
	    // as some software (e.g. Gmail) doesn't generate UIDs.
	    validate: function() {
	      var errors = [];

	      function addError(attribute, type) {
		      errors.push([attribute, type]);
	      }

	      if(! this.fn) { // FN is a required attribute
		      addError("fn", "required");
	      }

	      // make sure multivalued properties are *always* in array form
	      for(var key in VCard.multivaluedKeys) {
		      if(this[key] && ! (this[key] instanceof Array)) {
            this[key] = [this[key]];
		      }
	      }

	      // make sure compound fields have their type & value set
	      // (to prevent mistakes such as vcard.addAttribute('email', 'foo@bar.baz')
	      function validateCompoundWithType(attribute, values) {
		      for(var i in values) {
		        var value = values[i];
		        if(typeof(value) !== 'object') {
			        errors.push([attribute + '-' + i, "not-an-object"]);
		        } else if(! value.type) {
			        errors.push([attribute + '-' + i, "missing-type"]);
		        } else if(! value.value) { // empty values are not allowed.
			        errors.push([attribute + '-' + i, "missing-value"]);
		        }
		      }
	      }

	      if(this.email) {
		      validateCompoundWithType('email', this.email);
	      }

	      if(this.tel) {
		      validateCompoundWithType('email', this.tel);
	      }

	      if(! this.uid) {
		      this.addAttribute('uid', this.generateUID());
	      }

	      if(! this.rev) {
		      this.addAttribute('rev', this.generateRev());
	      }

	      this.errors = errors;

	      return ! (errors.length > 0);
	    },

	    // generate a UID. This generates a UUID with uuid: URN namespace, as suggested
	    // by RFC 6350, 6.7.6
	    generateUID: function() {
	      return 'uuid:' + Math.uuid();
	    },

	    // generate revision timestamp (a full ISO 8601 date/time string in basic format)
	    generateRev: function() {
	      return (new Date()).toISOString().replace(/[\.\:\-]/g, '');
	    },

	    // Set the given attribute to the given value.
	    // This sets vcard.changed to true, so you can check later whether anything
	    // was updated by your code.
      setAttribute: function(key, value) {
        this[key] = value;
	      this.changed = true;
      },

	    // Set the given attribute to the given value.
	    // If the given attribute's key has cardinality > 1, instead of overwriting
	    // the current value, an additional value is appended.
      addAttribute: function(key, value) {
        console.log('add attribute', key, value);
        if(! value) {
          return;
        }
        if(VCard.multivaluedKeys[key]) {
          if(this[key]) {
            console.log('multivalued push');
            this[key].push(value)
          } else {
            console.log('multivalued set');
            this.setAttribute(key, [value]);
          }
        } else {
          this.setAttribute(key, value);
        }
      },

	    // convenience method to get a JSON serialized jCard.
	    toJSON: function() {
	      return JSON.stringify(this.toJCard());
	    },

	    // Copies all properties (i.e. all specified in VCard.allKeys) to a new object
	    // and returns it.
	    // Useful to serialize to JSON afterwards.
      toJCard: function() {
        var jcard = {};
        for(var k in VCard.allKeys) {
          var key = VCard.allKeys[k];
          if(this[key]) {
            jcard[key] = this[key];
          }
        }
        return jcard;
      },

      // synchronizes two vcards, using the mechanisms described in
      // RFC 6350, Section 7.
      // Returns a new VCard object.
      // If a property is present in both source vcards, and that property's
      // maximum cardinality is 1, then the value from the second (given) vcard
      // precedes.
      //
      // TODO: implement PID matching as described in 7.3.1
      merge: function(other) {
        if(typeof(other.uid) !== 'undefined' &&
           typeof(this.uid) !== 'undefined' &&
           other.uid !== this.uid) {
          // 7.1.1
          throw "Won't merge vcards without matching UIDs.";
        }

        var result = new VCard();

        function mergeProperty(key) {
          if(other[key]) {
            if(other[key] == this[key]) {
              result.setAttribute(this[key]);
            } else {
              result.addAttribute(this[key]);
              result.addAttribute(other[key]);
            }
          } else {
            result[key] = this[key];
          }
        }

        for(key in this) { // all properties of this
          mergeProperty(key);
        }
        for(key in other) { // all properties of other *not* in this
          if(! result[key]) {
            mergeProperty(key);
          }
        }
      }
    };

    VCard.enums = {
      telType: ["text", "voice", "fax", "cell", "video", "pager", "textphone"],
      relatedType: ["contact", "acquaintance", "friend", "met", "co-worker",
                    "colleague", "co-resident", "neighbor", "child", "parent",
                    "sibling", "spouse", "kin", "muse", "crush", "date",
                    "sweetheart", "me", "agent", "emergency"],
      // FIXME: these aren't actually defined anywhere. just very commmon.
      //        maybe there should be more?
      emailType: ["work", "home", "internet"],
      langType: ["work", "home"],
      
    };

    VCard.allKeys = [
      'fn', 'n', 'nickname', 'photo', 'bday', 'anniversary', 'gender',
      'tel', 'email', 'impp', 'lang', 'tz', 'geo', 'title', 'role', 'logo',
      'org', 'member', 'related', 'categories', 'note', 'prodid', 'rev',
      'sound', 'uid'
    ];

    VCard.multivaluedKeys = {
      email: true,
      tel: true,
      geo: true,
      title: true,
      role: true,
      logo: true,
      org: true,
      member: true,
      related: true,
      categories: true,
      note: true
    };

  })();
  /**
   ** VCF - Parser for the vcard format.
   **
   ** This is purely a vCard 4.0 implementation, as described in RFC 6350.
   **
   ** The generated VCard object roughly corresponds to the JSON representation
   ** of a hCard, as described here: http://microformats.org/wiki/jcard
   ** (Retrieved May 17, 2012)
   **
   **/

  var VCF;

  (function() {
    VCF = {

      simpleKeys: [
        'VERSION',
        'FN', // 6.2.1
        'PHOTO', // 6.2.4 (we don't care about URIs [yet])
        'GEO', // 6.5.2 (SHOULD also b a URI)
        'TITLE', // 6.6.1
        'ROLE', // 6.6.2
        'LOGO', // 6.6.3 (also [possibly data:] URI)
        'MEMBER', // 6.6.5
        'NOTE', // 6.7.2
        'PRODID', // 6.7.3
        'SOUND', // 6.7.5
        'UID', // 6.7.6
      ],
      csvKeys: [
        'NICKNAME', // 6.2.3
        'CATEGORIES', // 6.7.1
      ],
      dateAndOrTimeKeys: [
        'BDAY',        // 6.2.5
        'ANNIVERSARY', // 6.2.6
        'REV', // 6.7.4
      ],

      // parses the given input, constructing VCard objects.
      // if the input contains multiple (properly seperated) vcards,
      // the callback may be called multiple times, with one vcard given
      // each time.
      // The third argument specifies the context in which to evaluate
      // the given callback.
      parse: function(input, callback, context) {
        var vcard = null;

        if(! context) {
          context = this;
        }

        this.lex(input, function(key, value, attrs) {
          function setAttr(val) {
            if(vcard) {
              vcard.addAttribute(key.toLowerCase(), val);
            }
          }
          if(key == 'BEGIN') {
            vcard = new VCard();
          } else if(key == 'END') {
            if(vcard) {
              callback.apply(context, [vcard]);
              vcard = null;
            }

          } else if(this.simpleKeys.indexOf(key) != -1) {
            setAttr(value);

          } else if(this.csvKeys.indexOf(key) != -1) {
            setAttr(value.split(','));

          } else if(this.dateAndOrTimeKeys.indexOf(key) != -1) {
            if(attrs.VALUE == 'text') {
              // times can be expressed as "text" as well,
              // e.g. "ca 1800", "next week", ...
              setAttr(value);
            } else if(attrs.CALSCALE && attrs.CALSCALE != 'gregorian') {
              // gregorian calendar is the only calscale mentioned
              // in RFC 6350. I do not intend to support anything else
              // (yet).
            } else {
              // FIXME: handle TZ attribute.
              setAttr(this.parseDateAndOrTime(value));
            }

          } else if(key == 'N') { // 6.2.2
            setAttr(this.parseName(value));

          } else if(key == 'GENDER') { // 6.2.7
            setAttr(this.parseGender(value));

          } else if(key == 'TEL') { // 6.4.1
            setAttr({
              type: (attrs.TYPE || 'voice'),
              pref: attrs.PREF,
              value: value
            });

          } else if(key == 'EMAIL') { // 6.4.2
            setAttr({
              type: attrs.TYPE,
              pref: attrs.PREF,
              value: value
            });

          } else if(key == 'IMPP') { // 6.4.3
            // RFC 6350 doesn't define TYPEs for IMPP addresses.
            // It just seems odd to me to have multiple email addresses and phone numbers,
            // but not multiple IMPP addresses.
            setAttr({ value: value });

          } else if(key == 'LANG') { // 6.4.4
            setAttr({
              type: attrs.TYPE,
              pref: attrs.PREF,
              value: value
            });

          } else if(key == 'TZ') { // 6.5.1
            // neither hCard nor jCard mention anything about the TZ
            // property, except that it's singular (which it is *not* in
            // RFC 6350).
            // using compound representation.
            if(attrs.VALUE == 'utc-offset') {
              setAttr({ 'utc-offset': this.parseTimezone(value) });
            } else {
              setAttr({ name: value });
            }

          } else if(key == 'ORG') { // 6.6.4
            var parts = value.split(';');
            setAttr({
              'organization-name': parts[0],
              'organization-unit': parts[1]
            });

          } else if(key == 'RELATED') { // 6.6.6
            setAttr({
              type: attrs.TYPE,
              pref: attrs.PREF,
              value: attrs.VALUE
            });

          } else {
            console.log('WARNING: unhandled key: ', key);
          }
        });
      },
      
      nameParts: [
        'family-name', 'given-name', 'additional-name',
        'honorific-prefix', 'honorific-suffix'
      ],

      parseName: function(name) { // 6.2.2
        var parts = name.split(';');
        var n = {};
        for(var i in parts) {
          if(parts[i]) {
            n[this.nameParts[i]] = parts[i].split(',');
          }
        }
        return n;
      },

      /**
       * The representation of gender for hCards (and hence their JSON
       * representation) is undefined, as hCard is based on RFC 2436, which
       * doesn't define the GENDER attribute.
       * This method uses a compound representation.
       *
       * Examples:
       *   "GENDER:M"              -> {"sex":"male"}
       *   "GENDER:M;man"          -> {"sex":"male","identity":"man"}
       *   "GENDER:F;girl"         -> {"sex":"female","identity":"girl"}
       *   "GENDER:M;girl"         -> {"sex":"male","identity":"girl"}
       *   "GENDER:F;boy"          -> {"sex":"female","identity":"boy"}
       *   "GENDER:N;woman"        -> {"identity":"woman"}
       *   "GENDER:O;potted plant" -> {"sex":"other","identity":"potted plant"}
       */
      parseGender: function(value) { // 6.2.7
        var gender = {};
        var parts = value.split(';');
        switch(parts[0]) {
        case 'M':
          gender.sex = 'male';
          break;
        case 'F':
          gender.sex = 'female';
          break;
        case 'O':
          gender.sex = 'other';
        }
        if(parts[1]) {
          gender.identity = parts[1];
        }
        return gender;
      },

      /** Date/Time parser.
       * 
       * This implements only the parts of ISO 8601, that are
       * allowed by RFC 6350.
       * Paranthesized examples all represent (parts of):
       *   31st of January 1970, 23 Hours, 59 Minutes, 30 Seconds
       **/

      /** DATE **/

      // [ISO.8601.2004], 4.1.2.2, basic format:
      dateRE: /^(\d{4})(\d{2})(\d{2})$/, // (19700131)

      // [ISO.8601.2004], 4.1.2.3 a), basic format:
      dateReducedARE: /^(\d{4})\-(\d{2})$/, // (1970-01)

      // [ISO.8601.2004], 4.1.2.3 b), basic format:
      dateReducedBRE: /^(\d{4})$/, // (1970)

      // truncated representation from [ISO.8601.2000], 5.3.1.4.
      // I don't have access to that document, so relying on examples
      // from RFC 6350:
      dateTruncatedMDRE: /^\-{2}(\d{2})(\d{2})$/, // (--0131)
      dateTruncatedDRE: /^\-{3}(\d{2})$/, // (---31)

      /** TIME **/

      // (Note: it is unclear to me which of these are supposed to support
      //        timezones. Allowing them for all. If timezones are ommitted,
      //        defaulting to UTC)

      // [ISO.8601.2004, 4.2.2.2, basic format:
      timeRE: /^(\d{2})(\d{2})(\d{2})([+\-]\d+|Z|)$/, // (235930)
      // [ISO.8601.2004, 4.2.2.3 a), basic format:
      timeReducedARE: /^(\d{2})(\d{2})([+\-]\d+|Z|)$/, // (2359)
      // [ISO.8601.2004, 4.2.2.3 b), basic format:
      timeReducedBRE: /^(\d{2})([+\-]\d+|Z|)$/, // (23)
      // truncated representation from [ISO.8601.2000], see above.
      timeTruncatedMSRE: /^\-{2}(\d{2})(\d{2})([+\-]\d+|Z|)$/, // (--5930)
      timeTruncatedSRE: /^\-{3}(\d{2})([+\-]\d+|Z|)$/, // (---30)

      parseDate: function(data) {
        var md;
        var y, m, d;
        if((md = data.match(this.dateRE))) {
          y = md[1]; m = md[2]; d = md[3];
        } else if((md = data.match(this.dateReducedARE))) {
          y = md[1]; m = md[2];
        } else if((md = data.match(this.dateReducedBRE))) {
          y = md[1];
        } else if((md = data.match(this.dateTruncatedMDRE))) {
          m = md[1]; d = md[2];
        } else if((md = data.match(this.dateTruncatedDRE))) {
          d = md[1];
        } else {
          console.error("WARNING: failed to parse date: ", data);
          return null;
        }
        var dt = new Date(0);
        if(typeof(y) != 'undefined') { dt.setUTCFullYear(y); }
        if(typeof(m) != 'undefined') { dt.setUTCMonth(m - 1); }
        if(typeof(d) != 'undefined') { dt.setUTCDate(d); }
        return dt;
      },

      parseTime: function(data) {
        var md;
        var h, m, s, tz;
        if((md = data.match(this.timeRE))) {
          h = md[1]; m = md[2]; s = md[3];
          tz = md[4];
        } else if((md = data.match(this.timeReducedARE))) {
          h = md[1]; m = md[2];
          tz = md[3];
        } else if((md = data.match(this.timeReducedBRE))) {
          h = md[1];
          tz = md[2];
        } else if((md = data.match(this.timeTruncatedMSRE))) {
          m = md[1]; s = md[2];
          tz = md[3];
        } else if((md = data.match(this.timeTruncatedSRE))) {
          s = md[1];
          tz = md[2];
        } else {
          console.error("WARNING: failed to parse time: ", data);
          return null;
        }

        var dt = new Date(0);
        if(typeof(h) != 'undefined') { dt.setUTCHours(h); }
        if(typeof(m) != 'undefined') { dt.setUTCMinutes(m); }           
        if(typeof(s) != 'undefined') { dt.setUTCSeconds(s); }

        if(tz) {
          dt = this.applyTimezone(dt, tz);
        }

        return dt;
      },

      // add two dates. if addSub is false, substract instead of add.
      addDates: function(aDate, bDate, addSub) {
        if(typeof(addSub) == 'undefined') { addSub = true };
        if(! aDate) { return bDate; }
        if(! bDate) { return aDate; }
        var a = Number(aDate);
        var b = Number(bDate);
        var c = addSub ? a + b : a - b;
        return new Date(c);
      },

      parseTimezone: function(tz) {
        var md;
        if((md = tz.match(/^([+\-])(\d{2})(\d{2})?/))) {
          var offset = new Date(0);
          offset.setUTCHours(md[2]);
          offset.setUTCMinutes(md[3] || 0);
          return Number(offset) * (md[1] == '+' ? +1 : -1);
        } else {
          return null;
        }
      },

      applyTimezone: function(date, tz) {
        var offset = this.parseTimezone(tz);
        if(offset) {
          return new Date(Number(date) + offset);
        } else {
          return date;
        }
      },

      parseDateTime: function(data) {
        var parts = data.split('T');
        var t = this.parseDate(parts[0]);
        var d = this.parseTime(parts[1]);
        return this.addDates(t, d);
      },

      parseDateAndOrTime: function(data) {
        switch(data.indexOf('T')) {
        case 0:
          return this.parseTime(data.slice(1));
        case -1:
          return this.parseDate(data);
        default:
          return this.parseDateTime(data);
        }
      },

      lineRE: /^([^\s].*)(?:\r?\n|$)/, // spec wants CRLF, but we're on the internet. reality is chaos.
      foldedLineRE:/^\s(.+)(?:\r?\n|$)/,

      // lex the given input, calling the callback for each line, with
      // the following arguments:
      //   * key - key of the statement, such as 'BEGIN', 'FN', 'N', ...
      //   * value - value of the statement, i.e. everything after the first ':'
      //   * attrs - object containing attributes, such as {"TYPE":"work"}
      lex: function(input, callback) {

        var md, line = null, length = 0;

        for(;;) {
          if((md = input.match(this.lineRE))) {
            if(line) {
              this.lexLine(line, callback);
            }
            line = md[1];
            length = md[0].length;
          } else if((md = input.match(this.foldedLineRE))) {
            if(line) {
              line += md[1];
              length = md[0].length;
            } else {
              // ignore folded junk.
            }
          } else {
            console.error("Unmatched line: " + line);
          }

          input = input.slice(length);

          if(! input) {
            break;
          }
        }

        if(line) {
          // last line.
          this.lexLine(line, callback);
        }

        line = null;
      },

      lexLine: function(line, callback) {
        var tmp = '';
        var key = null, attrs = {}, value = null, attrKey = null;

        function finalizeKeyOrAttr() {
          if(key) {
            if(attrKey) {
              attrs[attrKey] = tmp;
            } else {
              console.error("Invalid attribute: ", tmp, 'Line dropped.');
              return;
            }
          } else {
            key = tmp;
          }
        }

        for(var i in line) {
          var c = line[i];

          switch(c) {
          case ':':
            finalizeKeyOrAttr();
            value = line.slice(Number(i) + 1);
            callback.apply(
              this,
              [key, value, attrs]
            );
            return;
          case ';':
            finalizeKeyOrAttr();
            tmp = '';
            break;
          case '=':
            attrKey = tmp;
            tmp = '';
            break;
          default:
            tmp += c;
          }
        }
      }

    };

  })();


  return {
    VCard: VCard,
    VCF: VCF
  }

});

/**
 ** Skeleton for new modules
 **/

define('modules/contacts', ['../remoteStorage', 'modules/deps/vcardjs-0.2'], function(remoteStorage, vCardJS) {

  var moduleName = "contacts";

  var VCard = vCardJS.VCard, VCF = vCardJS.VCF;

  remoteStorage.defineModule(moduleName, function(base) {

    var DEBUG = true;

    // Copy over all properties from source to destination.
    // Return destination.
    function extend(destination, source) {
      var keys = Object.keys(source);
      for(var i=0;i<keys.length;i++) {
        var key = keys[i];
        destination[key] = source[key];
      }
      return destination;
    }

    var contacts = {};

    // Copy over all properties from source to destination.
    // Return destination.
    function extend() {
      var destination = arguments[0], source;
      for(var i=1;i<arguments.length;i++) {
        source = arguments[i];
        var keys = Object.keys(source);
        for(var j=0;j<keys.length;j++) {
          var key = keys[j];
          destination[key] = source[key];
        }
      }
      return destination;
    }


    var bindContext = (
      ( (typeof (function() {}).bind === 'function') ?
        // native version
        function(cb, context) { return cb.bind(context); } :
        // custom version
        function(cb, context) {
          return function() { return cb.apply(context, arguments); }
        } )
    );

    var debug = DEBUG ? bindContext(console.log, console) : function() {};

    var nodePrototype = {

      isNew: true,

      save: function() {
        this.validate();

        if(this.errors && this.errors.length > 0) {
          return false;
        } else {
          base.storeObject('vcard+' + this.kind, this.uid, this.toJCard());
          this.markSaved();
          return true;
        }
      },
    }

    /**
     ** The Contact class.
     **/
    var Contact = function() {
      VCard.apply(this, arguments);
      this.setAttribute('kind', 'individual');
    }
    
    extend(Contact.prototype, nodePrototype, VCard.prototype, {
    });

    /**
     ** The Group class.
     **/

    var Group = function(name) {
      VCard.apply(this, arguments);
      this.setAttribute('kind', 'group');
    }

    extend(Group.prototype, nodePrototype, {

      getMembers: function() {
        var members = [];
        for(var i=0;i<this.member.length;i++) {
          members.push(this.lookupMember(member[i]));
        }
        return members;
      },

      // resolve a URI to a contact an return it.
      lookupMember: function(uri) {
        var md = uri.match(/^([^:]:(.*)$/), scheme = md[1], rest = md[2];
        var key;
        switch(scheme) {
          // URN and UUID directly resolve to the contact's key.
          // if they don't, there is nothing we can do about it.
        case 'urn':
        case 'uuid':
          return contacts.get(uri);
        case 'mailto':
        case 'xmpp':
        case 'sip':
        case 'tel':
          var query = {};
          query[{
            mailto: 'email',
            xmpp: 'impp',
            sip: 'impp',
            tel: 'tel'
          }[scheme]] = rest;
          var results = contacts.search(query);
          if(results.length > 0) {
            return results[0];
          }
          if(scheme == 'tel') {
            break; // no fallback for TEL
          }
          // fallback for MAILTO, XMPP, SIP schems is webfinger:
        case 'acct':
          console.error("FIXME: implement contact-lookup via webfinger!");
          break;
          // HTTP could resolve to a foaf profile, a vcard, a jcard...
        case 'http':
          console.error("FIXME: implement contact-lookup via HTTP!");
          break;
        default:
          console.error("FIXME: unknown URI scheme " + scheme);
        }
        return undefined;
      }

    });

    /**
     ** THE CONTACTS MODULE
     **/

    extend(contacts, {
      /**
       ** NAMESPACE
       **/
      
      Contact: Contact,

      /**
       ** PUBLIC METHODS
       **/

      on: function(eventType, callback) {
        base.on(eventType, function(event) {
          if(event.oldValue) {
            event.oldValue = new Contact(event.oldValue);
          }
          if(event.newValue) {
            event.newValue = new Contact(event.newValue);
          }
          callback(event);
        });
      },
      
      sync: function() {
        debug("contacts.sync()");
        base.sync('/');
      },

      list: function(limit, offset) {
        var list = base.getListing('');
        if(! offset) {
          offset = 0;
        }
        for(var i=0;i<limit;i++) {
          list[i + offset] = this.get(list[i + offset]);
        }
        return list;
      },

      // Get a Contact instance based on it's UID.
      get: function(uid, cb, context) {
        if(cb) {
          base.getObject(uid, function(data) {
            bindContext(cb, context)(this._load(data));
          }, this);
        } else {
          return this._load(base.getObject(uid));
        }
      },

      build: function(attributes) {
        return this._wrap(attributes);
      },

      create: function(attributes) {
        var instance = this.build(attributes);
        instance.save();
        return instance;
      },

      filter: function(cb, context) {
        // this is highly ineffective. go fix it!
        var list = this.list();
        var results = [];
        var item;
        for(var i=0;i<list.length;i++) {
          item = bindContext(cb, context)(list[i]);
          if(item) {
            results.push(item)
          }
        }
        return results;
      },

      search: function(filter) {
        var keys = Object.keys(filter);

        return this.filter(function(item) {
          return this.searchMatch(item, filter, keys);
        }, this);
      },

      searchMatch: function(item, filter, filterKeys) {
        if(! filterKeys) {
          filterKeys = Object.keys(filter);
        }

        var check = function(value, ref) {
          if(value instanceof Array) {
            // multiples, such as MEMBER, EMAIL, TEL
            for(var i=0;i<value.length;i++) {
              check(value[i], ref);
            }
          } else if(typeof value === 'object' && value.value) {
            // compounds, such as EMAIL, TEL, IMPP
            check(value.value, ref);
          } else {
            if(typeof(ref) === 'string' && ref.length === 0) {
              return true; // the empty string always matches
            } else if(ref instanceof RegExp) {
              if(! ref.test(value)) {
                return false;
              }
            } else if(value !== ref) {
              // equality is fallback.
              return false;
            }
          }
        }

        return this.filter(function(item) {
          for(var i=0;i<keys.length;i++) {
            var k = keys[i], v = filter[k];
            if(! check(item[k], v)) {
              return false;
            }
          }
          debug('success');
          return item;
        });
      },

      /**
       ** PRIVATE METHODS
       **/

      // _wrap given data and mark as saved.
      _load: function(data) {
        return this._wrap(data).markSaved();
      },
      
      // return given data as a Contact instance.
      // do nothing, if it's already a contact.
      _wrap: function(data) {
        return(data instanceof Contact ? data : new Contact(data));
      }

    });
      
      
    return {
      name: moduleName,
      
      dataHints: {
      },
        
      exports: contacts
    }
  });
      
      
  return remoteStorage[moduleName];
      
});



define('modules/documents',['../remoteStorage'], function(remoteStorage) {

  var moduleName = 'documents';

  // /documents , /public/documents
  remoteStorage.defineModule(moduleName, function(myBaseClient) {
    var errorHandlers=[];
    function fire(eventType, eventObj) {
      if(eventType == 'error') {
        for(var i=0; i<errorHandlers.length; i++) {
          errorHandlers[i](eventObj);
        }
      }
    }
    function getUuid() {
      var uuid = '',
      i,
      random;

      for ( i = 0; i < 32; i++ ) {
        random = Math.random() * 16 | 0;
        if ( i === 8 || i === 12 || i === 16 || i === 20 ) {
          uuid += '-';
        }
        uuid += ( i === 12 ? 4 : (i === 16 ? (random & 3 | 8) : random) ).toString( 16 );
      }
      return uuid;
    }
    function getPrivateList(listName) {
      myBaseClient.sync(listName+'/');
      function getIds() {
        return myBaseClient.getListing(listName+'/');
      }
      function getContent(id) {
        var obj = myBaseClient.getObject(listName+'/'+id);
        if(obj) {
          return obj.content;
        } else {
          return '';
        }
      }
      function getTitle(id) {
        return getContent(id).slice(0, 50);
      }
      function setContent(id, content) {
        if(content == '') {
          myBaseClient.remove(listName+'/'+id);
        } else {
          myBaseClient.storeObject('text', listName+'/'+id, {
            content: content
          });
        }
      }
      function add(content) {
        var id = getUuid();
        myBaseClient.storeObject('text', listName+'/'+id, {
          content: content
        });
        return id;
      }
      function on(eventType, cb) {
        myBaseClient.on(eventType, cb);
        if(eventType == 'error') {
          errorHandlers.push(cb);
        }
      }
      return {
        getIds        : getIds,
        getContent    : getContent,
        getTitle      : getTitle,
        setContent   : setContent,
        add           : add,
        on            : on
      };
    }
    return {
      name: moduleName,
      dataHints: {
        "module": "documents can be text documents, or etherpad-lite documents or pdfs or whatever people consider a (text) document. But spreadsheets and diagrams probably not",
        "objectType text": "a human-readable plain-text document in utf-8. No html or markdown etc, they should have their own object types",
        "string text#content": "the content of the text document",
        
        "directory documents/notes/": "used by litewrite for quick notes",
        "item documents/notes/calendar": "used by docrastinate for the 'calendar' pane",
        "item documents/notes/projects": "used by docrastinate for the 'projects' pane",
        "item documents/notes/personal": "used by docrastinate for the 'personal' pane"
      },
      exports: {
        getPrivateList: getPrivateList
      }
    };
  });

  return remoteStorage[moduleName];

});

remoteStorage.defineModule('money', function(myPrivateBaseClient, myPublicBaseClient) {
  return {
    name: 'money',
    dataHints: {
    },
    exports: {
      setDayBusiness: function(tab, year, month, day, transactions, endBalances) {
        var datePath = year+'/'+month+'/'+day+'/'+tab.substring(1)+'/';
        for(var i=0; i<transactions.length;i++) {
          myPrivateBaseClient.storeObject('transaction', datePath+'transaction/'+i, transactions[i]);
        }
        for(var i in endBalances) {
          myPrivateBaseClient.storeObject('balance', datePath+'balance/'+i, endBalances[i]);
        }
      }
    }
  };
});

define("modules/money", function(){});


define('modules/tasks',['../remoteStorage'], function(remoteStorage) {

  var moduleName = "tasks";

  remoteStorage.defineModule(moduleName, function(myPrivateBaseClient, myPublicBaseClient) {
    var errorHandlers=[];
    function fire(eventType, eventObj) {
      if(eventType == 'error') {
        for(var i=0; i<errorHandlers.length; i++) {
          errorHandlers[i](eventObj);
        }
      }
    }
    function getUuid() {
      var uuid = '',
      i,
      random;

      for ( i = 0; i < 32; i++ ) {
        random = Math.random() * 16 | 0;
        if ( i === 8 || i === 12 || i === 16 || i === 20 ) {
          uuid += '-';
        }
        uuid += ( i === 12 ? 4 : (i === 16 ? (random & 3 | 8) : random) ).toString( 16 );
      }
      return uuid;
    }
    function getPrivateList(listName) {
      myPrivateBaseClient.sync(listName+'/');
      function getIds() {
        return myPrivateBaseClient.getListing(listName+'/');
      }
      function get(id) {
        return myPrivateBaseClient.getObject(listName+'/'+id);
      }
      function set(id, title) {
        var obj = myPrivateBaseClient.getObject(listName+'/'+id);
        obj.title = title;
        myPrivateBaseClient.storeObject('task', listName+'/'+id, obj);
      }
      function add(title) {
        var id = getUuid();
        myPrivateBaseClient.storeObject('task', listName+'/'+id, {
          title: title,
          completed: false
        });
        return id;
      }
      function markCompleted(id, completedVal) {
        if(typeof(completedVal) == 'undefined') {
          completedVal = true;
        }
        var obj = myPrivateBaseClient.getObject(listName+'/'+id);
        if(obj && obj.completed != completedVal) {
          obj.completed = completedVal;
          myPrivateBaseClient.storeObject('task', listName+'/'+id, obj);
        }
      }
      function isCompleted(id) {
        var obj = get(id);
        return obj && obj.completed;
      }
      function getStats() {
        var ids = getIds();
        var stat = {
          todoCompleted: 0,
          totalTodo: ids.length
        };
        for (var i=0; i<stat.totalTodo; i++) {
          if (isCompleted(ids[i])) {
            stat.todoCompleted += 1;
          }
        }
        stat.todoLeft = stat.totalTodo - stat.todoCompleted;
        return stat;
      }
      function remove(id) {
        myPrivateBaseClient.remove(listName+'/'+id);
      }
      function on(eventType, cb) {
        myPrivateBaseClient.on(eventType, cb);
        if(eventType == 'error') {
          errorHandlers.push(cb);
        }
      }
      return {
        getIds        : getIds,
        get           : get,
        set           : set,
        add           : add,
        remove        : remove,
        markCompleted : markCompleted,
        getStats      : getStats,
        on            : on
      };
    }
    return {
      name: moduleName,
      dataHints: {
        "module": "tasks are things that need doing; items on your todo list",
        
        "objectType task": "something that needs doing, like cleaning the windows or fixing a specific bug in a program",
        "string task#title": "describes what it is that needs doing",
        "boolean task#completed": "whether the task has already been completed or not (yet)",
        
        "directory tasks/todos/": "default private todo list",
        "directory tasks/:year/": "tasks that need doing during year :year",
        "directory public/tasks/:hash/": "tasks list shared to for instance a team"
      },
      exports: {
        getPrivateList: getPrivateList
      }
    };
  });

  return remoteStorage[moduleName];

});


define('modules/bookmarks',['../remoteStorage'], function(remoteStorage) {

  var moduleName = 'bookmarks';

  remoteStorage.defineModule(
    moduleName,
    function(privateClient, publicClient) {

      privateClient.sync('');
      publicClient.sync('');

      return {
        name: moduleName,

        dataHints: {
          "module" : "Store URLs which you do not wish to forget"
        },

        exports: {

          // remoteStorage.bookmarks.on('change', function(changeEvent) {
          //   if(changeEvent.newValue && changeEvent.oldValue) {
          //    changeEvent.origin:
          //      * window - event come from current window
          //            -> ignore it
          //      * device - same device, other tab (/window/...)
          //      * remote - not related to this app's instance, some other app updated something on remoteStorage
          //   }
          // });
          on: privateClient.on,

          listUrls: function() {
            var keys = privateClient.getListing('');
            var urls = [];
            keys.forEach(function(key) {
              urls.push(privateClient.get(key).url);
            });
            return urls;
          },


          listBookmarks: function() {
            var keys = privateClient.getListing('');
            var bms = [];
            keys.forEach(function(key) {
              bms.push(privateClient.getObject(key));
            });
            return bms;
          },
          
          // remoteStorage.bookmarks.addUrl
          addUrl: function(url) {
            return privateClient.storeObject(
              // /bookmarks/http%3A%2F%2Funhosted.org%2F
              'bookmark', encodeURIComponent(url), {
                url: url,
                createdAt: new Date()
              }
            );
          },

          getPublicListing: function() {
            var listing = publicClient.getObject('publishedItems');
            return listing || { items: [] };
          },

          publish: function(url) {
            var key = encodeURIComponent(url);
            var bookmark = privateClient.getObject(key);

            publicClient.storeObject('bookmark', key, bookmark);

            var listing = publicClient.getListing('');
            delete listing['published'];
            publicClient.storeObject('bookmark-list', 'published', listing);
          }

        }
      };
    }
  );

});
define('remoteStorage-modules', [
  'remoteStorage',
  './modules/root',
  './modules/calendar',
  './modules/contacts',
  './modules/documents',
  './modules/money',
  './modules/tasks',
  './modules/bookmarks'
], function(remoteStorage) {
  return remoteStorage;
});


  remoteStorage = _loadModule('remoteStorage-modules');

})();<|MERGE_RESOLUTION|>--- conflicted
+++ resolved
@@ -1483,13 +1483,6 @@
           }
         },
 
-        /** getObject(path, callback, context)
-         **
-         ** path is REQUIRED, callback and context are OPTIONAL.
-         **
-         ** 
-         **
-         **/
         getObject: function(path, cb, context) {
           var absPath = makePath(path);
           if(cb) {
@@ -1736,7 +1729,7 @@
         }
         
         for(var i=0;i<_modules.length;i++) {
-          modules[_modules] = mode;
+          modules[_modules[i]] = mode;
         }
       }
       for(var moduleName in modules) {
@@ -1934,7 +1927,6 @@
       return myPublicBaseClient;
     }
 
-<<<<<<< HEAD
     /** getObject(path, [callback, [context]]) - get the object at given path
      **
      ** If the callback is NOT given, getObject returns the object at the given
@@ -1963,8 +1955,6 @@
      **  );
      **
      **/
-=======
->>>>>>> 85e5a71c
     function getObject(path, cb, context) {
       var client = getClient(path);
       return client.getObject(path, cb, context);
@@ -3134,7 +3124,6 @@
 
   var moduleName = 'documents';
 
-  // /documents , /public/documents
   remoteStorage.defineModule(moduleName, function(myBaseClient) {
     var errorHandlers=[];
     function fire(eventType, eventObj) {
