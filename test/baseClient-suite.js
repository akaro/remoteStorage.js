--- conflicted
+++ resolved
@@ -5,7 +5,6 @@
     name: "baseClient.js tests",
     desc: "a collection of tests for baseClient.js",
     setup: function(env) {
-<<<<<<< HEAD
       if (typeof define !== 'function') {
         var define = require('amdefine')(module);
       }
@@ -25,41 +24,16 @@
     takedown: function(env) {
       env = '';
       this.result(true);
-=======
-        if (typeof define !== 'function') {
-            var define = require('amdefine')(module);
-        }
-        var requirejs = require('requirejs');
-        requirejs.config({
-            // can't we specify the base repository dir instead of having to
-            // juggle relative paths?
-            baseUrl: __dirname+'/../src/',
-            nodeRequire: require
-        });
-        var _this = this;
-        requirejs(['lib/baseClient'], function(baseClient) {
-            env.bc = baseClient;
-            _this.assertType(baseClient, 'function');
-        });
->>>>>>> 55c2c1d9
     },
     takedown: function(env) {
         env = '';
         this.result(true);
     },
     tests: [
-<<<<<<< HEAD
       {
         desc: "extractModuleName()",
         run: function(env) {
           this.result(true);
-=======
-        {
-            desc: "extractModuleName()",
-            run: function(env) {
-                this.result(true);
-            }
->>>>>>> 55c2c1d9
         }
       }
     ]
